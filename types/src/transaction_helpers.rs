// Copyright (c) The Libra Core Contributors
// SPDX-License-Identifier: Apache-2.0

use crate::{
    account_address::AccountAddress,
<<<<<<< HEAD
    proto::transaction::SignedTransaction as ProtoSignedTransaction,
    transaction::{
        ChannelScriptPayload, ChannelWriteSetPayload, RawTransaction, SignedTransaction,
        TransactionPayload,
    },
=======
    proto::types::SignedTransaction as ProtoSignedTransaction,
    transaction::{RawTransaction, SignedTransaction, TransactionPayload},
>>>>>>> dcdb9ee8
};
use canonical_serialization::{SimpleDeserializer, SimpleSerializer};
use chrono::Utc;
use crypto::{
    ed25519::*,
    hash::{CryptoHash, CryptoHasher, TestOnlyHash, TestOnlyHasher},
    test_utils::KeyPair,
    traits::SigningKey,
    HashValue,
};
use failure::prelude::*;

/// Used to get the digest of a set of signed transactions.  This is used by a validator
/// to sign a block and to verify the signatures of other validators on a block
pub fn get_signed_transactions_digest(signed_txns: &[ProtoSignedTransaction]) -> HashValue {
    let mut signatures = vec![];
    for transaction in signed_txns {
        let signed_txn: SignedTransaction =
            SimpleDeserializer::deserialize(&transaction.signed_txn)
                .expect("Unable to deserialize SignedTransaction");
        signatures.extend_from_slice(&signed_txn.signature().to_bytes());
    }
    signatures.test_only_hash()
}

pub fn create_unsigned_txn(
    payload: TransactionPayload,
    sender_address: AccountAddress,
    sender_sequence_number: u64,
    max_gas_amount: u64,
    gas_unit_price: u64,
    txn_expiration: i64, // for compatibility with UTC's timestamp.
) -> RawTransaction {
    RawTransaction::new(
        sender_address,
        sender_sequence_number,
        payload,
        max_gas_amount,
        gas_unit_price,
        std::time::Duration::new((Utc::now().timestamp() + txn_expiration) as u64, 0),
    )
}

pub fn create_unsigned_payload_txn(
    payload: TransactionPayload,
    sender_address: AccountAddress,
    sender_sequence_number: u64,
    max_gas_amount: u64,
    gas_unit_price: u64,
    txn_expiration: i64, // for compatibility with UTC's timestamp.
) -> RawTransaction {
    RawTransaction::new_payload_txn(
        sender_address,
        sender_sequence_number,
        payload,
        max_gas_amount,
        gas_unit_price,
        std::time::Duration::new((Utc::now().timestamp() + txn_expiration) as u64, 0),
    )
}

pub trait TransactionSigner {
    fn sign_txn(&self, raw_txn: RawTransaction) -> Result<SignedTransaction>;
}

pub trait ChannelPayloadSigner {
    fn sign_script_payload(
        &self,
        channel_payload: &ChannelScriptPayload,
    ) -> Result<Ed25519Signature> {
        self.sign_bytes(SimpleSerializer::serialize(channel_payload)?)
    }

    fn sign_write_set_payload(
        &self,
        channel_payload: &ChannelWriteSetPayload,
    ) -> Result<Ed25519Signature> {
        self.sign_bytes(SimpleSerializer::serialize(channel_payload)?)
    }

    fn sign_bytes(&self, bytes: Vec<u8>) -> Result<Ed25519Signature>;
}

/// Craft a transaction request.
pub fn create_signed_txn<T: TransactionSigner + ?Sized>(
    signer: &T,
    payload: TransactionPayload,
    sender_address: AccountAddress,
    sender_sequence_number: u64,
    max_gas_amount: u64,
    gas_unit_price: u64,
    txn_expiration: i64, // for compatibility with UTC's timestamp.
) -> Result<SignedTransaction> {
    let raw_txn = create_unsigned_txn(
        payload,
        sender_address,
        sender_sequence_number,
        max_gas_amount,
        gas_unit_price,
        txn_expiration,
    );
    signer.sign_txn(raw_txn)
}

/// Craft a transaction request.
pub fn create_signed_payload_txn<T: TransactionSigner + ?Sized>(
    signer: &T,
    payload: TransactionPayload,
    sender_address: AccountAddress,
    sender_sequence_number: u64,
    max_gas_amount: u64,
    gas_unit_price: u64,
    txn_expiration: i64, // for compatibility with UTC's timestamp.
) -> Result<SignedTransaction> {
    let raw_txn = create_unsigned_payload_txn(
        payload,
        sender_address,
        sender_sequence_number,
        max_gas_amount,
        gas_unit_price,
        txn_expiration,
    );
    signer.sign_txn(raw_txn)
}

impl TransactionSigner for KeyPair<Ed25519PrivateKey, Ed25519PublicKey> {
    fn sign_txn(&self, raw_txn: RawTransaction) -> failure::prelude::Result<SignedTransaction> {
        let signature = self.private_key.sign_message(&raw_txn.hash());
        Ok(SignedTransaction::new(
            raw_txn,
            self.public_key.clone(),
            signature,
        ))
    }
}

impl ChannelPayloadSigner for KeyPair<Ed25519PrivateKey, Ed25519PublicKey> {
    fn sign_bytes(&self, bytes: Vec<u8>) -> Result<Ed25519Signature> {
        //TODO(jole) use a special hasher.
        let mut hasher = TestOnlyHasher::default();
        hasher.write(bytes.as_slice());
        let hash = hasher.finish();
        Ok(self.private_key.sign_message(&hash))
    }
}<|MERGE_RESOLUTION|>--- conflicted
+++ resolved
@@ -3,16 +3,8 @@
 
 use crate::{
     account_address::AccountAddress,
-<<<<<<< HEAD
-    proto::transaction::SignedTransaction as ProtoSignedTransaction,
-    transaction::{
-        ChannelScriptPayload, ChannelWriteSetPayload, RawTransaction, SignedTransaction,
-        TransactionPayload,
-    },
-=======
     proto::types::SignedTransaction as ProtoSignedTransaction,
-    transaction::{RawTransaction, SignedTransaction, TransactionPayload},
->>>>>>> dcdb9ee8
+    transaction::{RawTransaction, SignedTransaction, TransactionPayload, ChannelScriptPayload, ChannelWriteSetPayload},
 };
 use canonical_serialization::{SimpleDeserializer, SimpleSerializer};
 use chrono::Utc;
