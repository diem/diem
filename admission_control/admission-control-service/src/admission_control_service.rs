// Copyright (c) The Libra Core Contributors
// SPDX-License-Identifier: Apache-2.0

//! Admission Control (AC) is a module acting as the only public end point. It receives api requests
//! from external clients (such as wallets) and performs necessary processing before sending them to
//! next step.

use admission_control_proto::proto::admission_control::{
    AdmissionControl, SubmitTransactionRequest, SubmitTransactionResponse,
};
use failure::prelude::*;
use futures::{
    channel::{mpsc, oneshot},
    executor::block_on,
    SinkExt,
};
use grpc_helpers::provide_grpc_response;
use libra_logger::prelude::*;
use libra_metrics::counters::SVC_COUNTERS;
use libra_types::proto::types::{UpdateToLatestLedgerRequest, UpdateToLatestLedgerResponse};
use std::convert::TryFrom;
use std::sync::Arc;
use storage_client::StorageRead;

/// Struct implementing trait (service handle) AdmissionControlService.
#[derive(Clone)]
pub struct AdmissionControlService {
    ac_sender: mpsc::Sender<(
        SubmitTransactionRequest,
        oneshot::Sender<Result<SubmitTransactionResponse>>,
    )>,
    /// gRPC client to send read requests to Storage.
    storage_read_client: Arc<dyn StorageRead>,
}

impl AdmissionControlService {
    /// Constructs a new AdmissionControlService instance.
    pub fn new(
        ac_sender: mpsc::Sender<(
            SubmitTransactionRequest,
            oneshot::Sender<failure::Result<SubmitTransactionResponse>>,
        )>,
        storage_read_client: Arc<dyn StorageRead>,
    ) -> Self {
        AdmissionControlService {
            ac_sender,
            storage_read_client,
<<<<<<< HEAD
            vm_validator,
            need_to_check_mempool_before_validation,
            upstream_proxy_sender,
        }
    }

    /// Validate transaction signature, then via VM, and add it to Mempool if it passes VM check.
    pub(super) fn submit_transaction_inner(
        &self,
        req: SubmitTransactionRequest,
    ) -> Result<SubmitTransactionResponse> {
        // Drop requests first if mempool is full (validator is lagging behind) so not to consume
        // unnecessary resources.
        if !self.can_send_txn_to_mempool()? {
            debug!("Mempool is full");
            OP_COUNTERS.inc_by("submit_txn.rejected.mempool_full", 1);
            let mut response = SubmitTransactionResponse::default();
            let mut status = MempoolAddTransactionStatus::default();
            status.set_code(MempoolIsFull);
            status.message = "Mempool is full".to_string();
            response.status = Some(Status::MempoolStatus(status));
            return Ok(response);
        }

        let txn_proto = req.transaction.clone().unwrap_or_else(Default::default);

        let transaction = match SignedTransaction::try_from(txn_proto.clone()) {
            Ok(t) => t,
            Err(e) => {
                security_log(SecurityEvent::InvalidTransactionAC)
                    .error(&e)
                    .data(&txn_proto)
                    .log();
                let mut response = SubmitTransactionResponse::default();
                response.status = Some(Status::AcStatus(
                    AdmissionControlStatus::Rejected("submit txn rejected".to_string()).into(),
                ));
                OP_COUNTERS.inc_by("submit_txn.rejected.invalid_txn", 1);
                return Ok(response);
            }
        };

        let gas_cost = transaction.max_gas_amount();
        let validation_status = self
            .vm_validator
            .validate_transaction(transaction.clone())
            .wait()
            .map_err(|e| {
                security_log(SecurityEvent::InvalidTransactionAC)
                    .error(&e)
                    .data(&transaction)
                    .log();
                e
            })?;
        if let Some(validation_status) = validation_status {
            let mut response = SubmitTransactionResponse::default();
            OP_COUNTERS.inc_by("submit_txn.vm_validation.failure", 1);
            debug!(
                "txn failed in vm validation, status: {:?}, txn: {:?}",
                validation_status, transaction
            );
            response.status = Some(Status::VmStatus(validation_status.into()));
            return Ok(response);
        }
        let sender = transaction.sender();
        let account_state = block_on(get_account_state(self.storage_read_client.clone(), sender));
        let mut add_transaction_request = AddTransactionWithValidationRequest::default();
        add_transaction_request.transaction = req.transaction.clone();
        add_transaction_request.max_gas_cost = gas_cost;

        if let Ok((sequence_number, balance)) = account_state {
            add_transaction_request.account_balance = balance;
            add_transaction_request.latest_sequence_number = sequence_number;
        }

        self.add_txn_to_mempool(add_transaction_request)
    }

    fn can_send_txn_to_mempool(&self) -> Result<bool> {
        if self.need_to_check_mempool_before_validation {
            let req = HealthCheckRequest::default();
            let is_mempool_healthy = match &self.mempool_client {
                Some(client) => client.health_check(&req)?.is_healthy,
                None => false,
            };
            return Ok(is_mempool_healthy);
        }
        Ok(true)
    }

    /// Add signed transaction to mempool once it passes vm check
    fn add_txn_to_mempool(
        &self,
        add_transaction_request: AddTransactionWithValidationRequest,
    ) -> Result<SubmitTransactionResponse> {
        match &self.mempool_client {
            Some(mempool_client) => {
                let mempool_result =
                    mempool_client.add_transaction_with_validation(&add_transaction_request)?;

                debug!("[GRPC] Done with transaction submission request");
                let mut response = SubmitTransactionResponse::default();
                if let Some(status) = mempool_result.status {
                    if status.code() == MempoolAddTransactionStatusCode::Valid {
                        OP_COUNTERS.inc_by("submit_txn.txn_accepted", 1);
                        response.status =
                            Some(Status::AcStatus(AdmissionControlStatus::Accepted.into()));
                    } else {
                        debug!(
                            "txn failed in mempool, status: {:?}, txn: {:?}",
                            status, add_transaction_request.transaction
                        );
                        OP_COUNTERS.inc_by("submit_txn.mempool.failure", 1);
                        response.status = Some(Status::MempoolStatus(status));
                    }
                }
                Ok(response)
            }
            None => Err(format_err!("Mempool is not initialized")),
=======
>>>>>>> 37bc1503
        }
    }

    /// Pass the UpdateToLatestLedgerRequest to Storage for read query.
    pub(super) fn update_to_latest_ledger_inner(
        &self,
        req: UpdateToLatestLedgerRequest,
    ) -> Result<UpdateToLatestLedgerResponse> {
        let rust_req = libra_types::get_with_proof::UpdateToLatestLedgerRequest::try_from(req)?;
        let (
            response_items,
            ledger_info_with_sigs,
            validator_change_events,
            ledger_consistency_proof,
        ) = self
            .storage_read_client
            .update_to_latest_ledger(rust_req.client_known_version, rust_req.requested_items)?;
        let rust_resp = libra_types::get_with_proof::UpdateToLatestLedgerResponse::new(
            response_items,
            ledger_info_with_sigs,
            validator_change_events,
            ledger_consistency_proof,
        );
        Ok(rust_resp.into())
    }
}

impl AdmissionControl for AdmissionControlService {
    /// Submit a transaction to the validator this AC instance connecting to.
    /// The specific transaction will be first validated by VM and then passed
    /// to Mempool for further processing.
    fn submit_transaction(
        &mut self,
        ctx: ::grpcio::RpcContext<'_>,
        req: SubmitTransactionRequest,
        sink: ::grpcio::UnarySink<SubmitTransactionResponse>,
    ) {
        debug!("[GRPC] AdmissionControl::submit_transaction");
        let _timer = SVC_COUNTERS.req(&ctx);

        let (req_sender, res_receiver) = oneshot::channel();
        let sent_result = block_on(self.ac_sender.send((req, req_sender)));
        let resp = match sent_result {
            Ok(()) => {
                let result = block_on(res_receiver);
                result.unwrap_or_else(|e| {
                    Err(format_err!(
                        "[admission-control] Submitting transaction failed with error: {:?}",
                        e
                    ))
                })
            }
            Err(e) => Err(format_err!(
                "[admission-control] Failed to submit write request with error: {:?}",
                e
            )),
        };

        provide_grpc_response(resp, ctx, sink);
    }

    /// This API is used to update the client to the latest ledger version and optionally also
    /// request 1..n other pieces of data.  This allows for batch queries.  All queries return
    /// proofs that a client should check to validate the data.
    /// Note that if a client only wishes to update to the latest LedgerInfo and receive the proof
    /// of this latest version, they can simply omit the requested_items (or pass an empty list).
    /// AC will not directly process this request but pass it to Storage instead.
    fn update_to_latest_ledger(
        &mut self,
        ctx: grpcio::RpcContext<'_>,
        req: libra_types::proto::types::UpdateToLatestLedgerRequest,
        sink: grpcio::UnarySink<libra_types::proto::types::UpdateToLatestLedgerResponse>,
    ) {
        debug!("[GRPC] AdmissionControl::update_to_latest_ledger");
        let _timer = SVC_COUNTERS.req(&ctx);
        let resp = self.update_to_latest_ledger_inner(req);
        provide_grpc_response(resp, ctx, sink);
    }
}<|MERGE_RESOLUTION|>--- conflicted
+++ resolved
@@ -45,128 +45,6 @@
         AdmissionControlService {
             ac_sender,
             storage_read_client,
-<<<<<<< HEAD
-            vm_validator,
-            need_to_check_mempool_before_validation,
-            upstream_proxy_sender,
-        }
-    }
-
-    /// Validate transaction signature, then via VM, and add it to Mempool if it passes VM check.
-    pub(super) fn submit_transaction_inner(
-        &self,
-        req: SubmitTransactionRequest,
-    ) -> Result<SubmitTransactionResponse> {
-        // Drop requests first if mempool is full (validator is lagging behind) so not to consume
-        // unnecessary resources.
-        if !self.can_send_txn_to_mempool()? {
-            debug!("Mempool is full");
-            OP_COUNTERS.inc_by("submit_txn.rejected.mempool_full", 1);
-            let mut response = SubmitTransactionResponse::default();
-            let mut status = MempoolAddTransactionStatus::default();
-            status.set_code(MempoolIsFull);
-            status.message = "Mempool is full".to_string();
-            response.status = Some(Status::MempoolStatus(status));
-            return Ok(response);
-        }
-
-        let txn_proto = req.transaction.clone().unwrap_or_else(Default::default);
-
-        let transaction = match SignedTransaction::try_from(txn_proto.clone()) {
-            Ok(t) => t,
-            Err(e) => {
-                security_log(SecurityEvent::InvalidTransactionAC)
-                    .error(&e)
-                    .data(&txn_proto)
-                    .log();
-                let mut response = SubmitTransactionResponse::default();
-                response.status = Some(Status::AcStatus(
-                    AdmissionControlStatus::Rejected("submit txn rejected".to_string()).into(),
-                ));
-                OP_COUNTERS.inc_by("submit_txn.rejected.invalid_txn", 1);
-                return Ok(response);
-            }
-        };
-
-        let gas_cost = transaction.max_gas_amount();
-        let validation_status = self
-            .vm_validator
-            .validate_transaction(transaction.clone())
-            .wait()
-            .map_err(|e| {
-                security_log(SecurityEvent::InvalidTransactionAC)
-                    .error(&e)
-                    .data(&transaction)
-                    .log();
-                e
-            })?;
-        if let Some(validation_status) = validation_status {
-            let mut response = SubmitTransactionResponse::default();
-            OP_COUNTERS.inc_by("submit_txn.vm_validation.failure", 1);
-            debug!(
-                "txn failed in vm validation, status: {:?}, txn: {:?}",
-                validation_status, transaction
-            );
-            response.status = Some(Status::VmStatus(validation_status.into()));
-            return Ok(response);
-        }
-        let sender = transaction.sender();
-        let account_state = block_on(get_account_state(self.storage_read_client.clone(), sender));
-        let mut add_transaction_request = AddTransactionWithValidationRequest::default();
-        add_transaction_request.transaction = req.transaction.clone();
-        add_transaction_request.max_gas_cost = gas_cost;
-
-        if let Ok((sequence_number, balance)) = account_state {
-            add_transaction_request.account_balance = balance;
-            add_transaction_request.latest_sequence_number = sequence_number;
-        }
-
-        self.add_txn_to_mempool(add_transaction_request)
-    }
-
-    fn can_send_txn_to_mempool(&self) -> Result<bool> {
-        if self.need_to_check_mempool_before_validation {
-            let req = HealthCheckRequest::default();
-            let is_mempool_healthy = match &self.mempool_client {
-                Some(client) => client.health_check(&req)?.is_healthy,
-                None => false,
-            };
-            return Ok(is_mempool_healthy);
-        }
-        Ok(true)
-    }
-
-    /// Add signed transaction to mempool once it passes vm check
-    fn add_txn_to_mempool(
-        &self,
-        add_transaction_request: AddTransactionWithValidationRequest,
-    ) -> Result<SubmitTransactionResponse> {
-        match &self.mempool_client {
-            Some(mempool_client) => {
-                let mempool_result =
-                    mempool_client.add_transaction_with_validation(&add_transaction_request)?;
-
-                debug!("[GRPC] Done with transaction submission request");
-                let mut response = SubmitTransactionResponse::default();
-                if let Some(status) = mempool_result.status {
-                    if status.code() == MempoolAddTransactionStatusCode::Valid {
-                        OP_COUNTERS.inc_by("submit_txn.txn_accepted", 1);
-                        response.status =
-                            Some(Status::AcStatus(AdmissionControlStatus::Accepted.into()));
-                    } else {
-                        debug!(
-                            "txn failed in mempool, status: {:?}, txn: {:?}",
-                            status, add_transaction_request.transaction
-                        );
-                        OP_COUNTERS.inc_by("submit_txn.mempool.failure", 1);
-                        response.status = Some(Status::MempoolStatus(status));
-                    }
-                }
-                Ok(response)
-            }
-            None => Err(format_err!("Mempool is not initialized")),
-=======
->>>>>>> 37bc1503
         }
     }
 
