// Copyright (c) The Libra Core Contributors
// SPDX-License-Identifier: Apache-2.0

//! Convenience structs and functions for generating configuration for a swarm of libra nodes
use crate::util::gen_genesis_transaction_bytes;
use failure::prelude::*;
use libra_config::{
    config::{
        BaseConfig, ConsensusConfig, NetworkConfig, NodeConfig, NodeConfigHelpers,
        PersistableConfig, RoleType, SafetyRulesBackend, SafetyRulesConfig, VMPublishingOption,
    },
    keys::{ConsensusKeyPair, NetworkKeyPairs},
    seed_peers::{SeedPeersConfig, SeedPeersConfigHelpers},
    trusted_peers::{
        ConfigHelpers, ConsensusPeersConfig, ConsensusPrivateKey, NetworkPeersConfig,
        NetworkPrivateKeys, UpstreamPeersConfig,
    },
    utils::get_available_port,
};
use libra_crypto::{ed25519::*, test_utils::KeyPair};
use libra_logger::prelude::*;
use libra_types::PeerId;
use parity_multiaddr::{Multiaddr, Protocol};
use std::{
    collections::BTreeMap,
    fs::{self, File},
    io::prelude::*,
    path::{Path, PathBuf},
    str::FromStr,
};

pub struct SwarmConfig {
    pub configs: Vec<PathBuf>,
}

impl SwarmConfig {
    pub fn new_full_node_swarm(
        mut template: NodeConfig,
        num_nodes: usize,
        prune_seed_peers_for_discovery: bool,
        is_ipv4: bool,
        key_seed: Option<[u8; 32]>,
        output_dir: &Path,
        is_permissioned: bool,
        upstream_config_dir: PathBuf,
    ) -> Result<Self> {
        // Load upstream peer config from file.
        let mut upstream_peer_config =
            NodeConfig::load(&upstream_config_dir.join("node.config.toml"))?;
        // Generate new network config for upstream peer (permissioned if so).
        let (mut upstream_private_keys, upstream_network_peers_config) =
            ConfigHelpers::gen_full_nodes(1, Some([2u8; 32]));
        let upstream_peer_id = *upstream_private_keys.keys().nth(0).unwrap();
        let upstream_private_keys = upstream_private_keys
            .remove_entry(&upstream_peer_id)
            .unwrap()
            .1;
        let upstream_network_keypairs = NetworkKeyPairs::load(
            upstream_private_keys.network_signing_private_key,
            upstream_private_keys.network_identity_private_key,
        );
        let template_network = template.networks.get(0).unwrap();
        // Generate upstream peer address.
        let upstream_full_node_address = {
            let mut addr = Multiaddr::empty();
            if is_ipv4 {
                addr.push(Protocol::Ip4("0.0.0.0".parse().unwrap()));
            } else {
                addr.push(Protocol::Ip6("::1".parse().unwrap()));
            }
            addr.push(Protocol::Tcp(get_available_port()));
            addr
        };
        // Save new network keys for upstream peer.
        let upstream_network_keys_file_name =
            format!("{}.network.keys.toml", upstream_peer_id.to_string());
        upstream_network_keypairs
            .save_config(&upstream_config_dir.join(&upstream_network_keys_file_name));
        // Create network config for upstream node.
        let mut upstream_full_node_config = NetworkConfig {
            peer_id: upstream_peer_id.to_string(),
            role: "full_node".to_string(),
            network_keypairs_file: upstream_network_keys_file_name.into(),
            network_peers_file: template_network.network_peers_file.clone(),
            seed_peers_file: template_network.seed_peers_file.clone(),
            listen_address: upstream_full_node_address.clone(),
            advertised_address: upstream_full_node_address.clone(),
            discovery_interval_ms: template_network.discovery_interval_ms,
            connectivity_check_interval_ms: template_network.connectivity_check_interval_ms,
            enable_encryption_and_authentication: template_network
                .enable_encryption_and_authentication,
            is_permissioned,
            // Dummy values - will be loaded from corresponding files.
            network_keypairs: NetworkKeyPairs::default(),
            network_peers: template_network.network_peers.clone(),
            seed_peers: template_network.seed_peers.clone(),
            is_public_network: false,
        };
        let (mut private_keys, mut network_peers_config) =
            ConfigHelpers::gen_full_nodes(num_nodes, key_seed);
        // Add upstream peer to NetworkPeersConfig.
        network_peers_config
            .peers
            .extend(upstream_network_peers_config.peers.into_iter());
        // Update network peers config in upstream peer config if permissioned.
        if is_permissioned {
            let upstream_network_peers_file_name =
                format!("{}.network_peers.config.toml", upstream_peer_id.to_string());
            network_peers_config
                .save_config(&upstream_config_dir.join(&upstream_network_peers_file_name));
            upstream_full_node_config.network_peers_file = upstream_network_peers_file_name.into();
        }
        // Modify upstream peer config to add the new network config.
        upstream_peer_config
            .networks
            .push(upstream_full_node_config);
        // Write contents of upstream config to file.
        upstream_peer_config.save_config(&upstream_config_dir.join("node.config.toml"));
        // Add upstream peer to StateSync::UpstreamPeersConfig.
        template.state_sync.upstream_peers = UpstreamPeersConfig {
            upstream_peers: vec![upstream_peer_id.to_string()],
        };
        // Setup seed peers config.
        let mut seed_peers_config = SeedPeersConfigHelpers::get_test_config_with_ipver(
            &network_peers_config,
            None,
            is_ipv4,
        );
        // Extract peer addresses for full nodes from seed peer config.
        let peer_addresses: BTreeMap<_, _> = seed_peers_config
            .seed_peers
            .clone()
            .into_iter()
            .filter(|(peer_id, _)| *peer_id != upstream_peer_id.to_string())
            .collect();
        // Prune seed peers config to a single node if needed.
        if prune_seed_peers_for_discovery {
            seed_peers_config.seed_peers = seed_peers_config
                .seed_peers
                .clone()
                .into_iter()
                .take(1)
                .collect();
        }
        // Add upstream peer to SeedPeersConfig of full nodes.
        seed_peers_config.seed_peers.insert(
            upstream_peer_id.to_string(),
            vec![upstream_full_node_address.clone()],
        );
        // Load contents of consensus peers file from upstream node.
        let consensus_peers_config = ConsensusPeersConfig::load_config(
            &upstream_config_dir.join(&upstream_peer_config.consensus.consensus_peers_file),
        );
        // NOTE: Need to restart upstream node with new configuration.
        let mut configs = Vec::new();
        // Generate configs for all nodes.
        for (index, (node_id, addrs)) in peer_addresses.iter().enumerate() {
            let node_dir = output_dir.join(format!("{}", index));
            std::fs::create_dir_all(&node_dir).expect("unable to create config dir");
            // Copy contents of genesis file from upstream node.
            let genesis_transaction_file_target =
                node_dir.join(&template.execution.genesis_file_location);
            let genesis_transaction_file_src =
                upstream_config_dir.join(&upstream_peer_config.execution.genesis_file_location);
            fs::copy(
                genesis_transaction_file_src.clone(),
                genesis_transaction_file_target.clone(),
            )
            .or_else(|err| {
                error!(
                    "Failed to copy {:?} to {:?}: {}",
                    genesis_transaction_file_src, genesis_transaction_file_target, err
                );
                Err(err)
            })?;
            // Remove network private keys for this peer.
            let peer_id = PeerId::from_str(&node_id).unwrap();
            warn!("Looking for peer id for peer: {}", node_id);
            let NetworkPrivateKeys {
                network_signing_private_key,
                network_identity_private_key,
            } = private_keys
                .remove_entry(&peer_id)
                .unwrap_or_else(|| panic!("Key not found for peer: {}", node_id))
                .1;
            let network_keypairs =
                NetworkKeyPairs::load(network_signing_private_key, network_identity_private_key);
            let full_node_config = Self::get_config_by_role(
                &template,
                RoleType::FullNode,
                &node_id,
                &network_keypairs,
                &ConsensusKeyPair::load(None),
                &seed_peers_config,
                &network_peers_config,
                &consensus_peers_config,
                &node_dir,
                &addrs,
            );
            let config_file = node_dir.join("node.config.toml");
            full_node_config.save_config(&config_file);
            configs.push(config_file);
        }
        Ok(Self { configs })
    }

    pub fn new_validator_swarm(
        template: NodeConfig,
        num_nodes: usize,
        faucet_key: KeyPair<Ed25519PrivateKey, Ed25519PublicKey>,
        prune_seed_peers_for_discovery: bool,
        is_ipv4: bool,
        key_seed: Option<[u8; 32]>,
        output_dir: &Path,
    ) -> Result<Self> {
        let (mut private_keys, consensus_peers_config, network_peers_config) =
            ConfigHelpers::gen_validator_nodes(num_nodes, key_seed);
        let mut seed_peers_config = SeedPeersConfigHelpers::get_test_config_with_ipver(
            &network_peers_config,
            None,
            is_ipv4,
        );
        let raw_genesis_transaction = gen_genesis_transaction_bytes(
            &faucet_key,
            &consensus_peers_config,
            &network_peers_config,
        );
        // Extract peer addresses from seed peer config.
        let peer_addresses: BTreeMap<_, _> =
            seed_peers_config.seed_peers.clone().into_iter().collect();
        // Prune seed peers config if needed.
        if prune_seed_peers_for_discovery {
            seed_peers_config.seed_peers = seed_peers_config
                .seed_peers
                .clone()
                .into_iter()
                .take(1)
                .collect();
        }
        let mut configs = Vec::new();
        // Generate configs for all nodes.
        for (index, (node_id, addrs)) in peer_addresses.iter().enumerate() {
            let node_dir = output_dir.join(format!("{}", index));
            std::fs::create_dir_all(&node_dir).expect("unable to create config dir");
            debug!("Directory for node {}: {:?}", index, node_dir);
            // Save genesis transaction in file.
            let mut genesis_transaction_file =
                File::create(&node_dir.join(&template.execution.genesis_file_location))?;
            genesis_transaction_file.write_all(&raw_genesis_transaction)?;
            let peer_id = PeerId::from_str(&node_id).unwrap();
            let (
                ConsensusPrivateKey {
                    consensus_private_key,
                },
                NetworkPrivateKeys {
                    network_signing_private_key,
                    network_identity_private_key,
                },
            ) = private_keys.remove_entry(&peer_id).unwrap().1;
            let consensus_keypair = ConsensusKeyPair::load(Some(consensus_private_key));
            let network_keypairs =
                NetworkKeyPairs::load(network_signing_private_key, network_identity_private_key);
            let validator_config = Self::get_config_by_role(
                &template,
                RoleType::Validator,
                &node_id,
                &network_keypairs,
                &consensus_keypair,
                &seed_peers_config,
                &network_peers_config,
                &consensus_peers_config,
                &node_dir,
                &addrs,
            );
            let config_file = node_dir.join("node.config.toml");
            validator_config.save_config(&config_file);
            configs.push(config_file);
        }
        Ok(Self { configs })
    }

    fn get_config_by_role(
        template: &NodeConfig,
        role: RoleType,
        node_id: &str,
        network_keypairs: &NetworkKeyPairs,
        consenus_keypair: &ConsensusKeyPair,
        seed_peers_config: &SeedPeersConfig,
        network_peers_config: &NetworkPeersConfig,
        consensus_peers_config: &ConsensusPeersConfig,
        output_dir: &Path,
        addrs: &[Multiaddr],
    ) -> NodeConfig {
        // Save consensus keys if present.
        let mut consensus_keys_file_name = "".to_string();
        if consenus_keypair.is_present() {
            consensus_keys_file_name = format!("{}.node.consensus.keys.toml", node_id.to_string());
            consenus_keypair.save_config(&output_dir.join(&consensus_keys_file_name));
        }
        // Prepare safety rules
        let mut safety_rules_config = SafetyRulesConfig::default();
        if role == RoleType::Validator {
            safety_rules_config.backend = SafetyRulesBackend::OnDiskStorage {
                default: true,
                path: PathBuf::from(format!("{}.node.safety_rules.toml", node_id.to_string())),
            }
        }
        // Save network keys.
        let network_keys_file_name = format!("{}.node.network.keys.toml", node_id.to_string());
        network_keypairs.save_config(&output_dir.join(&network_keys_file_name));
        // Save seed peers file.
        let seed_peers_file_name = format!("{}.seed_peers.config.toml", node_id);
        seed_peers_config.save_config(&output_dir.join(&seed_peers_file_name));
        // Save network peers file.
        let network_peers_file_name = format!("{}.network_peers.config.toml", node_id);
        network_peers_config.save_config(&output_dir.join(&network_peers_file_name));
        // Save consensus peers file.
        let consensus_peers_file_name = "consensus_peers.config.toml".to_string();
        consensus_peers_config.save_config(&output_dir.join(&consensus_peers_file_name));
        let role_string = match role {
            RoleType::Validator => "validator".to_string(),
            RoleType::FullNode => "full_node".to_string(),
        };
        let base_config = BaseConfig::new(
            output_dir.to_path_buf(),
            template.base.node_sync_retries,
            template.base.node_sync_channel_buffer_size,
            template.base.node_async_log_chan_size,
        );
        let template_network = template.networks.get(0).unwrap();
        let network_config = NetworkConfig {
            peer_id: node_id.to_string(),
            role: role_string,
            network_keypairs_file: network_keys_file_name.into(),
            network_peers_file: network_peers_file_name.into(),
            seed_peers_file: seed_peers_file_name.into(),
            listen_address: addrs[0].clone(),
            advertised_address: addrs[0].clone(),
            discovery_interval_ms: template_network.discovery_interval_ms,
            connectivity_check_interval_ms: template_network.connectivity_check_interval_ms,
            enable_encryption_and_authentication: template_network
                .enable_encryption_and_authentication,
            is_permissioned: template_network.is_permissioned,
            // Dummy values - will be loaded from corresponding files.
            network_keypairs: NetworkKeyPairs::default(),
            network_peers: template_network.network_peers.clone(),
            seed_peers: template_network.seed_peers.clone(),
            is_public_network: false,
        };
        let consensus_config = ConsensusConfig {
            max_block_size: template.consensus.max_block_size,
            proposer_type: template.consensus.proposer_type.clone(),
            contiguous_rounds: template.consensus.contiguous_rounds,
            max_pruned_blocks_in_mem: template.consensus.max_pruned_blocks_in_mem,
            pacemaker_initial_timeout_ms: template.consensus.pacemaker_initial_timeout_ms,
            consensus_keypair_file: consensus_keys_file_name.into(),
            consensus_peers_file: consensus_peers_file_name.into(),
            // Dummy values - will be loaded from corresponding files.
            consensus_keypair: ConsensusKeyPair::default(),
            consensus_peers: template.consensus.consensus_peers.clone(),
<<<<<<< HEAD
            consensus_type: template.consensus.consensus_type.clone(),
=======
            safety_rules: safety_rules_config,
>>>>>>> 37bc1503
        };
        let mut config = NodeConfig {
            base: base_config,
            networks: vec![network_config],
            consensus: consensus_config,
            metrics: template.metrics.clone(),
            execution: template.execution.clone(),
            admission_control: template.admission_control.clone(),
            debug_interface: template.debug_interface.clone(),
            storage: template.storage.clone(),
            mempool: template.mempool.clone(),
            state_sync: template.state_sync.clone(),
            log_collector: template.log_collector.clone(),
            vm_config: template.vm_config.clone(),
        };
        NodeConfigHelpers::randomize_config_ports(&mut config);
        config.vm_config.publishing_options = VMPublishingOption::Open;
        config
    }
}

pub struct SwarmConfigBuilder {
    num_nodes: usize,
    template_path: PathBuf,
    output_dir: PathBuf,
    force_discovery: bool,
    is_ipv4: bool,
    key_seed: Option<[u8; 32]>,
    faucet_account_keypair_filepath: Option<PathBuf>,
    faucet_account_keypair: Option<KeyPair<Ed25519PrivateKey, Ed25519PublicKey>>,
    role: RoleType,
    upstream_config_dir: Option<String>,
    is_permissioned: bool,
}

impl Default for SwarmConfigBuilder {
    fn default() -> Self {
        SwarmConfigBuilder {
            num_nodes: 1,
            template_path: "config/data/configs/node.config.toml".into(),
            output_dir: "configs".into(),
            force_discovery: false,
            is_ipv4: false,
            key_seed: None,
            faucet_account_keypair_filepath: None,
            faucet_account_keypair: None,
            role: RoleType::Validator,
            upstream_config_dir: None,
            is_permissioned: true,
        }
    }
}

impl SwarmConfigBuilder {
    pub fn new() -> SwarmConfigBuilder {
        SwarmConfigBuilder::default()
    }

    pub fn with_base<P: AsRef<Path>>(&mut self, base_template_path: P) -> &mut Self {
        self.template_path = base_template_path.as_ref().to_path_buf();
        self
    }

    pub fn with_output_dir<P: AsRef<Path>>(&mut self, output_dir: P) -> &mut Self {
        self.output_dir = output_dir.as_ref().to_path_buf();
        self
    }

    pub fn with_faucet_keypair_filepath<P: AsRef<Path>>(&mut self, keypair_file: P) -> &mut Self {
        self.faucet_account_keypair_filepath = Some(keypair_file.as_ref().to_path_buf());
        self
    }

    pub fn with_faucet_keypair(
        &mut self,
        keypair: KeyPair<Ed25519PrivateKey, Ed25519PublicKey>,
    ) -> &mut Self {
        self.faucet_account_keypair = Some(keypair);
        self
    }

    pub fn with_num_nodes(&mut self, num_nodes: usize) -> &mut Self {
        self.num_nodes = num_nodes;
        self
    }

    pub fn with_role(&mut self, role: RoleType) -> &mut Self {
        self.role = role;
        self
    }

    pub fn force_discovery(&mut self) -> &mut Self {
        self.force_discovery = true;
        self
    }

    pub fn with_ipv4(&mut self) -> &mut Self {
        self.is_ipv4 = true;
        self
    }

    pub fn with_ipv6(&mut self) -> &mut Self {
        self.is_ipv4 = false;
        self
    }

    pub fn with_key_seed(&mut self, seed: [u8; 32]) -> &mut Self {
        self.key_seed = Some(seed);
        self
    }

    pub fn with_upstream_config_dir(&mut self, upstream_config_dir: Option<String>) -> &mut Self {
        self.upstream_config_dir = upstream_config_dir;
        self
    }

    pub fn with_is_permissioned(&mut self, is_permissioned: bool) -> &mut Self {
        self.is_permissioned = is_permissioned;
        self
    }

    pub fn build(mut self) -> Result<SwarmConfig> {
        // verify required fields
        let faucet_key_path = self.faucet_account_keypair_filepath.clone();
        let faucet_key = self.faucet_account_keypair.take().unwrap_or_else(|| {
            generate_keypair::load_key_from_file(
                faucet_key_path.expect("Must provide faucet key file"),
            )
            .expect("Faucet account key is required to generate config")
        });

        // generate all things needed for generation
        if !self.output_dir.is_dir() {
            if !self.output_dir.exists() {
                // generate if doesn't exist
                std::fs::create_dir(&self.output_dir).expect("Failed to create output dir");
            }
            assert!(
                !self.output_dir.is_file(),
                "Output-dir is a file, expecting a directory"
            );
        }

        // read template
        let mut template = NodeConfig::load_config(&self.template_path);
        // update everything in the template and then generate swarm config
        let listen_address = if self.is_ipv4 { "0.0.0.0" } else { "::1" };
        let listen_address = listen_address.to_string();
        template.base.data_dir_path = self.output_dir.clone();
        template.admission_control.address = listen_address.clone();
        template.debug_interface.address = listen_address;
        // TODO:
        // [] Use rng instead of seed to prevent duplicate key generation in trusted_peers.rs.
        if self.role == RoleType::Validator {
            SwarmConfig::new_validator_swarm(
                template,
                self.num_nodes,
                faucet_key,
                self.force_discovery,
                self.is_ipv4,
                self.key_seed,
                &self.output_dir,
            )
        } else {
            SwarmConfig::new_full_node_swarm(
                template,
                self.num_nodes,
                self.force_discovery,
                self.is_ipv4,
                self.key_seed,
                &self.output_dir,
                self.is_permissioned,
                PathBuf::from(
                    self.upstream_config_dir
                        .expect("Upstream config path not set"),
                ),
            )
        }
    }
}<|MERGE_RESOLUTION|>--- conflicted
+++ resolved
@@ -358,11 +358,8 @@
             // Dummy values - will be loaded from corresponding files.
             consensus_keypair: ConsensusKeyPair::default(),
             consensus_peers: template.consensus.consensus_peers.clone(),
-<<<<<<< HEAD
+            safety_rules: safety_rules_config,
             consensus_type: template.consensus.consensus_type.clone(),
-=======
-            safety_rules: safety_rules_config,
->>>>>>> 37bc1503
         };
         let mut config = NodeConfig {
             base: base_config,
