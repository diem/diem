// Copyright (c) The Libra Core Contributors
// SPDX-License-Identifier: Apache-2.0

use crate::{
    config::{BaseConfig, NetworkPeersConfig, PersistableConfig, SafetyRulesConfig},
    keys::{self, KeyPair},
    utils,
};
use anyhow::Result;
use libra_crypto::{
    ed25519::{Ed25519PrivateKey, Ed25519PublicKey},
    Uniform,
};
use libra_types::{
    crypto_proxies::{ValidatorInfo, ValidatorVerifier},
    validator_public_keys::ValidatorPublicKeys,
    validator_set::ValidatorSet,
    PeerId,
};
use rand::rngs::StdRng;
use serde::{Deserialize, Serialize};
use std::{collections::HashMap, path::PathBuf, sync::Arc};

type ConsensusKeyPair = KeyPair<Ed25519PrivateKey>;

const CONSENSUS_KEYPAIR_DEFAULT: &str = "consensus.keys.toml";
const CONSENSUS_PEERS_DEFAULT: &str = "consensus_peers.config.toml";

#[cfg_attr(any(test, feature = "fuzzing"), derive(Clone))]
#[derive(Debug, Deserialize, PartialEq, Serialize)]
#[serde(default, deny_unknown_fields)]
pub struct ConsensusConfig {
    pub max_block_size: u64,
    pub proposer_type: ConsensusProposerType,
    pub contiguous_rounds: u32,
    pub max_pruned_blocks_in_mem: Option<u64>,
    pub pacemaker_initial_timeout_ms: Option<u64>,
    // consensus_keypair contains the node's consensus keypair.
    // it is filled later on from consensus_keypair_file.
    #[serde(skip)]
    pub consensus_keypair: ConsensusKeyPair,
    pub consensus_keypair_file: PathBuf,
    #[serde(skip)]
    pub consensus_peers: ConsensusPeersConfig,
    pub consensus_peers_file: PathBuf,
    pub safety_rules: SafetyRulesConfig,
<<<<<<< HEAD
    pub consensus_type: ConsensusType,
    pub miner_rpc_address: String,
    pub miner_client_enable: bool,
=======
    #[serde(skip)]
    pub base: Arc<BaseConfig>,
>>>>>>> f6051ba8
}

impl Default for ConsensusConfig {
    fn default() -> ConsensusConfig {
        let keypair = ConsensusKeyPair::default();
        let peers = Self::default_peers(&keypair, PeerId::default());

        ConsensusConfig {
            max_block_size: 100,
            proposer_type: ConsensusProposerType::MultipleOrderedProposers,
            contiguous_rounds: 2,
            max_pruned_blocks_in_mem: None,
            pacemaker_initial_timeout_ms: None,
            consensus_keypair: keypair,
            consensus_keypair_file: PathBuf::new(),
            consensus_peers: peers,
            consensus_peers_file: PathBuf::new(),
            safety_rules: SafetyRulesConfig::default(),
<<<<<<< HEAD
            consensus_type: ConsensusType::POW,
            miner_rpc_address: "127.0.0.1:4251".to_string(),
            miner_client_enable: true,
=======
            base: Arc::new(BaseConfig::default()),
>>>>>>> f6051ba8
        }
    }
}

#[derive(Clone, Copy, Debug, Deserialize, Eq, PartialEq, Serialize)]
#[serde(rename_all = "snake_case")]
pub enum ConsensusProposerType {
    // Choose the smallest PeerId as the proposer
    FixedProposer,
    // Round robin rotation of proposers
    RotatingProposer,
    // Multiple ordered proposers per round (primary, secondary, etc.)
    MultipleOrderedProposers,
}

#[derive(Debug, Eq, PartialEq, Deserialize, Serialize, Clone, Copy)]
#[serde(rename_all = "snake_case")]
pub enum ConsensusType {
    PBFT,
    POW,
}

impl ConsensusConfig {
    /// This clones the underlying data except for the keypair so that this config can be used as a
    /// template for another config.
    pub fn clone_for_template(&self) -> Self {
        Self {
            max_block_size: self.max_block_size,
            proposer_type: self.proposer_type,
            contiguous_rounds: self.contiguous_rounds,
            max_pruned_blocks_in_mem: self.max_pruned_blocks_in_mem,
            pacemaker_initial_timeout_ms: self.pacemaker_initial_timeout_ms,
            consensus_keypair: ConsensusKeyPair::default(),
            consensus_keypair_file: self.consensus_keypair_file.clone(),
            consensus_peers: self.consensus_peers.clone(),
            consensus_peers_file: self.consensus_peers_file.clone(),
            safety_rules: self.safety_rules.clone(),
            base: self.base.clone(),
        }
    }

    pub fn random(&mut self, rng: &mut StdRng, peer_id: PeerId) {
        let privkey = Ed25519PrivateKey::generate_for_testing(rng);
        let consensus_keypair = ConsensusKeyPair::load(privkey);
        self.consensus_peers = Self::default_peers(&consensus_keypair, peer_id);
        self.consensus_keypair = consensus_keypair;
    }

    pub fn prepare(&mut self, base: Arc<BaseConfig>) {
        self.base = base;
        self.safety_rules.prepare(self.base.clone());
    }

    pub fn load(&mut self) -> Result<()> {
        self.base.test_and_set_full_path(
            &self.consensus_keypair,
            &ConsensusKeyPair::default(),
            &mut self.consensus_keypair_file,
            CONSENSUS_KEYPAIR_DEFAULT,
        );
        self.base.test_and_set_full_path(
            &self.consensus_peers,
            &Self::default_peers(&ConsensusKeyPair::default(), PeerId::default()),
            &mut self.consensus_peers_file,
            CONSENSUS_PEERS_DEFAULT,
        );

        if !self.consensus_keypair_file.as_os_str().is_empty() {
            self.consensus_keypair = ConsensusKeyPair::load_config(self.consensus_keypair_file())?;
        }
        if !self.consensus_peers_file.as_os_str().is_empty() {
            self.consensus_peers = ConsensusPeersConfig::load_config(self.consensus_peers_file())?;
        }
        Ok(())
    }

    pub fn save(&mut self) {
        if self.consensus_keypair != ConsensusKeyPair::default() {
            if self.consensus_keypair_file.as_os_str().is_empty() {
                self.consensus_keypair_file = PathBuf::from(CONSENSUS_KEYPAIR_DEFAULT);
            }

            self.consensus_keypair
                .save_config(self.consensus_keypair_file());
        }

        if self.consensus_peers_file.as_os_str().is_empty() {
            self.consensus_peers_file = PathBuf::from(CONSENSUS_PEERS_DEFAULT);
        }
        self.consensus_peers
            .save_config(self.consensus_peers_file());
    }

    pub fn consensus_keypair_file(&self) -> PathBuf {
        self.base.full_path(&self.consensus_keypair_file)
    }

    pub fn consensus_peers_file(&self) -> PathBuf {
        self.base.full_path(&self.consensus_peers_file)
    }

    fn default_peers(keypair: &ConsensusKeyPair, peer_id: PeerId) -> ConsensusPeersConfig {
        let mut peers = ConsensusPeersConfig::default();
        peers.peers.insert(
            peer_id,
            ConsensusPeerInfo {
                consensus_pubkey: keypair.public().clone(),
            },
        );
        peers
    }
}

#[derive(Clone, Debug, Default, Serialize, PartialEq, Deserialize)]
pub struct ConsensusPeersConfig {
    #[serde(flatten)]
    #[serde(serialize_with = "utils::serialize_ordered_map")]
    pub peers: HashMap<PeerId, ConsensusPeerInfo>,
}

impl ConsensusPeersConfig {
    /// Return a sorted vector of ValidatorPublicKey's
    pub fn get_validator_set(&self, network_peers_config: &NetworkPeersConfig) -> ValidatorSet {
        let mut keys: Vec<ValidatorPublicKeys> = self
            .peers
            .iter()
            .map(|(peer_id, peer_info)| {
                ValidatorPublicKeys::new(
                    *peer_id,
                    peer_info.consensus_pubkey.clone(),
                    // TODO: Add support for dynamic voting weights in config
                    1,
                    network_peers_config
                        .peers
                        .get(peer_id)
                        .unwrap()
                        .signing_public_key
                        .clone(),
                    network_peers_config
                        .peers
                        .get(peer_id)
                        .unwrap()
                        .identity_public_key
                        .clone(),
                )
            })
            .collect();
        // self.peers is a HashMap, so iterating over it produces a differently ordered vector each
        // time. Sort by account address to produce a canonical ordering
        keys.sort_by(|k1, k2| k1.account_address().cmp(k2.account_address()));
        ValidatorSet::new(keys)
    }

    pub fn get_validator_verifier(&self) -> ValidatorVerifier {
        ValidatorVerifier::new(
            self.peers
                .iter()
                .map(|(peer_id, peer_info)| {
                    (
                        *peer_id,
                        ValidatorInfo::new(peer_info.consensus_pubkey.clone(), 1),
                    )
                })
                .collect(),
        )
    }
}

#[derive(Clone, Debug, Deserialize, PartialEq, Serialize)]
pub struct ConsensusPeerInfo {
    #[serde(serialize_with = "keys::serialize_key")]
    #[serde(deserialize_with = "keys::deserialize_key")]
    #[serde(rename = "c")]
    pub consensus_pubkey: Ed25519PublicKey,
}

#[cfg(test)]
mod test {
    use super::*;
    use crate::config::RoleType;
    use libra_tools::tempdir::TempPath;
    use rand::{rngs::StdRng, SeedableRng};

    #[test]
    fn test_with_defaults() {
        let keypair = ConsensusKeyPair::default();
        let peers = ConsensusConfig::default_peers(&keypair, PeerId::default());

        // Assert default exists
        let (mut config, _path) = generate_config();
        assert_eq!(config.consensus_keypair, keypair);
        assert_eq!(config.consensus_keypair_file, PathBuf::new());
        assert_eq!(config.consensus_peers, peers);
        assert_eq!(config.consensus_peers_file, PathBuf::new());

        // Assert default loading doesn't affect paths and default remain in place
        let result = config.load();
        assert!(result.is_ok());
        assert_eq!(config.consensus_keypair, keypair);
        assert_eq!(config.consensus_keypair_file, PathBuf::new());
        assert_eq!(config.consensus_peers, peers);
        assert_eq!(config.consensus_peers_file, PathBuf::new());

        // Assert saving updates peers but not key pairs due to default behavior
        config.save();
        assert_eq!(config.consensus_keypair, keypair);
        assert_eq!(config.consensus_keypair_file, PathBuf::new());
        assert_eq!(config.consensus_peers, peers);
        assert_eq!(
            config.consensus_peers_file,
            PathBuf::from(CONSENSUS_PEERS_DEFAULT)
        );
    }

    #[test]
    fn test_with_random() {
        let (mut config, _path) = generate_config();
        let mut rng = StdRng::from_seed([6u8; 32]);
        config.random(&mut rng, PeerId::random());

        let keypair = config.consensus_keypair.clone();
        let peers = config.consensus_peers.clone();

        // Assert empty paths
        assert_eq!(config.consensus_keypair_file, PathBuf::new());
        assert_eq!(config.consensus_peers_file, PathBuf::new());

        // Assert saving updates paths
        config.save();
        assert_eq!(config.consensus_keypair, keypair);
        assert_eq!(
            config.consensus_keypair_file,
            PathBuf::from(CONSENSUS_KEYPAIR_DEFAULT)
        );
        assert_eq!(config.consensus_peers, peers);
        assert_eq!(
            config.consensus_peers_file,
            PathBuf::from(CONSENSUS_PEERS_DEFAULT)
        );

        // Assert a fresh load correctly populates the config
        let mut new_config = ConsensusConfig::default();
        new_config.base = Arc::clone(&config.base);
        // First that paths are empty
        assert_eq!(new_config.consensus_keypair_file, PathBuf::new());
        assert_eq!(new_config.consensus_peers_file, PathBuf::new());
        // Loading populates things correctly
        let result = new_config.load();
        assert!(result.is_ok());
        assert_eq!(new_config.consensus_keypair, keypair);
        assert_eq!(
            new_config.consensus_keypair_file,
            PathBuf::from(CONSENSUS_KEYPAIR_DEFAULT)
        );
        assert_eq!(new_config.consensus_peers, peers);
        assert_eq!(
            new_config.consensus_peers_file,
            PathBuf::from(CONSENSUS_PEERS_DEFAULT)
        );
    }

    fn generate_config() -> (ConsensusConfig, TempPath) {
        let temp_dir = TempPath::new();
        temp_dir.create_as_dir().expect("error creating tempdir");
        let base_config = BaseConfig::new(temp_dir.path().into(), RoleType::Validator);
        let mut consensus_config = ConsensusConfig::default();
        consensus_config.base = Arc::new(base_config);
        (consensus_config, temp_dir)
    }
}<|MERGE_RESOLUTION|>--- conflicted
+++ resolved
@@ -44,14 +44,11 @@
     pub consensus_peers: ConsensusPeersConfig,
     pub consensus_peers_file: PathBuf,
     pub safety_rules: SafetyRulesConfig,
-<<<<<<< HEAD
+    #[serde(skip)]
+    pub base: Arc<BaseConfig>,
     pub consensus_type: ConsensusType,
     pub miner_rpc_address: String,
     pub miner_client_enable: bool,
-=======
-    #[serde(skip)]
-    pub base: Arc<BaseConfig>,
->>>>>>> f6051ba8
 }
 
 impl Default for ConsensusConfig {
@@ -70,13 +67,10 @@
             consensus_peers: peers,
             consensus_peers_file: PathBuf::new(),
             safety_rules: SafetyRulesConfig::default(),
-<<<<<<< HEAD
+            base: Arc::new(BaseConfig::default()),
             consensus_type: ConsensusType::POW,
             miner_rpc_address: "127.0.0.1:4251".to_string(),
             miner_client_enable: true,
-=======
-            base: Arc::new(BaseConfig::default()),
->>>>>>> f6051ba8
         }
     }
 }
