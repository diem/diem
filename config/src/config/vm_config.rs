--- conflicted
+++ resolved
@@ -63,8 +63,6 @@
 
 impl Default for VMConfig {
     fn default() -> VMConfig {
-<<<<<<< HEAD
-=======
         let whitelist = vec![
             "6aabc87f543f85e10216432d02b0251297d4c7723e906de481dfa04b057c2371",
             "1cf66b5f5c911e80dad222b8ee8dfe3ad4830f75bb412ba12ea8e429203d9c83",
@@ -82,7 +80,6 @@
         .map(|s| string_to_script_hash(s))
         .collect();
 
->>>>>>> f6051ba8
         VMConfig {
             publishing_options: VMPublishingOption::Open,
             mode: VMMode::Onchain,
