--- conflicted
+++ resolved
@@ -9,13 +9,8 @@
 use rand::{rngs::StdRng, SeedableRng};
 use serde::{de::DeserializeOwned, Deserialize, Deserializer, Serialize, Serializer};
 
-<<<<<<< HEAD
 #[derive(Debug)]
 #[cfg_attr(any(test, feature = "fuzzing"), derive(Clone))]
-=======
-#[derive(Debug, Clone)]
-#[cfg_attr(any(test, feature = "testing"))]
->>>>>>> 7a59e2fe
 enum PrivateKeyContainer<T> {
     Present(T),
     Removed,
@@ -74,13 +69,8 @@
 
 // NetworkKeyPairs is used to store a node's Network specific keypairs.
 // It is filled via a config file at the moment.
-<<<<<<< HEAD
 #[derive(Debug, Serialize, Deserialize)]
-#[cfg_attr(any(test, feature = "fuzzing"), derive(Clone))]
-=======
-#[derive(Debug, Serialize, Deserialize, Clone)]
-#[cfg_attr(any(test, feature = "testing"))]
->>>>>>> 7a59e2fe
+#[cfg_attr(any(test, feature = "testing"), derive(Clone))]
 pub struct NetworkKeyPairs {
     network_signing_private_key: PrivateKeyContainer<Ed25519PrivateKey>,
     #[serde(serialize_with = "serialize_key")]
