#!/bin/bash
# This script sets up the environment for the Libra build by installing necessary dependencies.
#
# Usage ./dev_setup.sh <options>
#   v - verbose, print all statements

SCRIPT_PATH="$( cd "$( dirname "${BASH_SOURCE[0]}" )" >/dev/null 2>&1 && pwd )"
cd "$SCRIPT_PATH/.."

set -e
OPTIONS="$1"

if [[ $OPTIONS == *"v"* ]]; then
	set -x
fi

if [ ! -f Cargo.toml ]; then
	echo "Unknown location. Please run this from the libra repository. Abort."
	exit 1
fi

PACKAGE_MANAGER=
if [[ "$OSTYPE" == "linux-gnu" ]]; then
	if which yum &>/dev/null; then
		PACKAGE_MANAGER="yum"
	elif which apt-get &>/dev/null; then
		PACKAGE_MANAGER="apt-get"
	elif which pacman &>/dev/null; then
		PACKAGE_MANAGER="pacman"
	else
		echo "Unable to find supported package manager (yum or apt-get). Abort"
		exit 1
	fi
elif [[ "$OSTYPE" == "darwin"* ]]; then
	if which brew &>/dev/null; then
		PACKAGE_MANAGER="brew"
	else
		echo "Missing package manager Homebrew (https://brew.sh/). Abort"
		exit 1
	fi
else
	echo "Unknown OS. Abort."
	exit 1
fi

cat <<EOF
Welcome to Libra!

This script will download and install the necessary dependencies needed to
build Libra Core. This includes:
	* Rust (and the necessary components, e.g. rust-fmt, clippy)
	* CMake, protobuf, go (for building protobuf)

If you'd prefer to install these dependencies yourself, please exit this script
now with Ctrl-C.

EOF

printf "Proceed with installing necessary dependencies? (y/N) > "
read -e input
if [[ "$input" != "y"* ]]; then
	echo "Exiting..."
	exit 0
fi

# Install Rust
echo "Installing Rust......"
if rustup --version &>/dev/null; then
	echo "Rust is already installed"
else
	curl https://sh.rustup.rs -sSf | sh -s -- -y --default-toolchain stable
	CARGO_ENV="$HOME/.cargo/env"
	source "$CARGO_ENV"
fi

# Run update in order to download and install the checked in toolchain
rustup update

# Add all the components that we need
rustup component add rustfmt
rustup component add clippy

if [[ $"$PACKAGE_MANAGER" == "apt-get" ]]; then
	echo "Updating apt-get......"
	sudo apt-get update
fi

echo "Installing CMake......"
if which cmake &>/dev/null; then
  echo "CMake is already installed"
else
	if [[ "$PACKAGE_MANAGER" == "yum" ]]; then
		sudo yum install cmake -y
	elif [[ "$PACKAGE_MANAGER" == "apt-get" ]]; then
		sudo apt-get install cmake -y
<<<<<<< HEAD
=======
	elif [[ "$PACKAGE_MANAGER" == "pacman" ]]; then
		sudo pacman -Sy cmake --noconfirm
>>>>>>> 5ec3f69b
	elif [[ "$PACKAGE_MANAGER" == "brew" ]]; then
		brew install cmake
	fi
fi

echo "Installing Go......"
if which go &>/dev/null; then
  echo "Go is already installed"
else
	if [[ "$PACKAGE_MANAGER" == "yum" ]]; then
		sudo yum install golang -y
	elif [[ "$PACKAGE_MANAGER" == "apt-get" ]]; then
		sudo apt-get install golang -y
<<<<<<< HEAD
=======
	elif [[ "$PACKAGE_MANAGER" == "pacman" ]]; then
		sudo pacman -Sy go --noconfirm
>>>>>>> 5ec3f69b
	elif [[ "$PACKAGE_MANAGER" == "brew" ]]; then
		brew install go
	fi
fi

echo "Installing Protobuf......"
if which protoc &>/dev/null; then
  echo "Protobuf is already installed"
else
<<<<<<< HEAD
	if [[ "$PACKAGE_MANAGER" == "yum" ]]; then
		sudo yum install protobuf -y
	elif [[ "$PACKAGE_MANAGER" == "apt-get" ]]; then
		sudo apt-get install protobuf-compiler -y
	elif [[ "$PACKAGE_MANAGER" == "brew" ]]; then
=======
	if [[ "$OSTYPE" == "linux-gnu" ]]; then
		PROTOC_VERSION=3.8.0
		PROTOC_ZIP=protoc-$PROTOC_VERSION-linux-x86_64.zip
		curl -OL https://github.com/google/protobuf/releases/download/v$PROTOC_VERSION/$PROTOC_ZIP
		sudo unzip -o $PROTOC_ZIP -d /usr/local bin/protoc
		sudo unzip -o $PROTOC_ZIP -d /usr/local include/*
		rm -f $PROTOC_ZIP
		echo "protoc is installed to /usr/local/bin/"
	else
>>>>>>> 5ec3f69b
		brew install protobuf
	fi
fi

cat <<EOF

Finished installing all dependencies.

You should now be able to build the project by running:
	source $HOME/.cargo/env
	cargo build
EOF<|MERGE_RESOLUTION|>--- conflicted
+++ resolved
@@ -93,11 +93,8 @@
 		sudo yum install cmake -y
 	elif [[ "$PACKAGE_MANAGER" == "apt-get" ]]; then
 		sudo apt-get install cmake -y
-<<<<<<< HEAD
-=======
 	elif [[ "$PACKAGE_MANAGER" == "pacman" ]]; then
 		sudo pacman -Sy cmake --noconfirm
->>>>>>> 5ec3f69b
 	elif [[ "$PACKAGE_MANAGER" == "brew" ]]; then
 		brew install cmake
 	fi
@@ -111,11 +108,8 @@
 		sudo yum install golang -y
 	elif [[ "$PACKAGE_MANAGER" == "apt-get" ]]; then
 		sudo apt-get install golang -y
-<<<<<<< HEAD
-=======
 	elif [[ "$PACKAGE_MANAGER" == "pacman" ]]; then
 		sudo pacman -Sy go --noconfirm
->>>>>>> 5ec3f69b
 	elif [[ "$PACKAGE_MANAGER" == "brew" ]]; then
 		brew install go
 	fi
@@ -125,13 +119,8 @@
 if which protoc &>/dev/null; then
   echo "Protobuf is already installed"
 else
-<<<<<<< HEAD
-	if [[ "$PACKAGE_MANAGER" == "yum" ]]; then
-		sudo yum install protobuf -y
-	elif [[ "$PACKAGE_MANAGER" == "apt-get" ]]; then
-		sudo apt-get install protobuf-compiler -y
-	elif [[ "$PACKAGE_MANAGER" == "brew" ]]; then
-=======
+
+
 	if [[ "$OSTYPE" == "linux-gnu" ]]; then
 		PROTOC_VERSION=3.8.0
 		PROTOC_ZIP=protoc-$PROTOC_VERSION-linux-x86_64.zip
@@ -141,7 +130,6 @@
 		rm -f $PROTOC_ZIP
 		echo "protoc is installed to /usr/local/bin/"
 	else
->>>>>>> 5ec3f69b
 		brew install protobuf
 	fi
 fi
