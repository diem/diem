--- conflicted
+++ resolved
@@ -260,8 +260,6 @@
         let struct_type =
             SignatureToken::Struct(struct_definition.struct_handle, type_actuals.clone());
         SignatureTokenView::new(self.module(), &struct_type).kind(self.type_formals());
-<<<<<<< HEAD
-
         if !is_channel {
             let operand = self.stack.pop().unwrap();
             if operand.signature != SignatureToken::Address {
@@ -270,14 +268,6 @@
                     offset,
                 ));
             }
-=======
-        let operand = self.stack.pop().unwrap();
-        if operand.signature != SignatureToken::Address {
-            return Err(err_at_offset(
-                StatusCode::BORROWFIELD_TYPE_MISMATCH_ERROR,
-                offset,
-            ));
->>>>>>> 37bc1503
         }
 
         if let Some(nonce) = state.borrow_global_value(mut_, idx) {
@@ -1004,19 +994,6 @@
                 });
                 Ok(())
             }
-<<<<<<< HEAD
-
-            Bytecode::CreateAccount => {
-                let operand = self.stack.pop().unwrap();
-                if operand.signature == SignatureToken::Address {
-                    Ok(())
-                } else {
-                    Err(err_at_offset(
-                        StatusCode::CREATEACCOUNT_TYPE_MISMATCH_ERROR,
-                        offset,
-                    ))
-                }
-            }
 
             Bytecode::IsOffchain => {
                 self.stack.push(StackAbstractValue {
@@ -1140,8 +1117,6 @@
                 });
                 Ok(())
             }
-=======
->>>>>>> 37bc1503
         }
     }
 }
