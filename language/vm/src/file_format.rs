// Copyright (c) The Libra Core Contributors
// SPDX-License-Identifier: Apache-2.0

//! Binary format for transactions and modules.
//!
//! This module provides a simple Rust abstraction over the binary format. That is the format of
//! modules stored on chain or the format of the code section of a transaction.
//!
//! `file_format_common.rs` provides the constant values for entities in the binary format.
//! (*The binary format is evolving so please come back here in time to check evolutions.*)
//!
//! Overall the binary format is structured in a number of sections:
//! - **Header**: this must start at offset 0 in the binary. It contains a blob that starts every
//! Libra binary, followed by the version of the VM used to compile the code, and last is the
//! number of tables present in this binary.
//! - **Table Specification**: it's a number of tuple of the form
//! `(table type, starting_offset, byte_count)`. The number of entries is specified in the
//! header (last entry in header). There can only be a single entry per table type. The
//! `starting offset` is from the beginning of the binary. Tables must cover the entire size of
//! the binary blob and cannot overlap.
//! - **Table Content**: the serialized form of the specific entries in the table. Those roughly
//! map to the structs defined in this module. Entries in each table must be unique.
//!
//! We have two formats: one for modules here represented by `CompiledModule`, another
//! for transaction scripts which is `CompiledScript`. Building those tables and passing them
//! to the serializer (`serializer.rs`) generates a binary of the form described. Vectors in
//! those structs translate to tables and table specifications.

use crate::{
    access::ModuleAccess, check_bounds::BoundsChecker, internals::ModuleIndex, vm_string::VMString,
    IndexKind, SignatureTokenKind,
};
use lazy_static::lazy_static;
#[cfg(any(test, feature = "testing"))]
use proptest::{collection::vec, prelude::*, strategy::BoxedStrategy};
#[cfg(any(test, feature = "testing"))]
use proptest_derive::Arbitrary;
use types::{
    account_address::AccountAddress,
    byte_array::ByteArray,
    identifier::{IdentStr, Identifier},
    language_storage::ModuleId,
    vm_error::{StatusCode, VMStatus},
};

/// Generic index into one of the tables in the binary format.
pub type TableIndex = u16;

macro_rules! define_index {
    {
        name: $name: ident,
        kind: $kind: ident,
        doc: $comment: literal,
    } => {
        #[derive(Clone, Copy, Default, Eq, Hash, Ord, PartialEq, PartialOrd)]
        #[cfg_attr(any(test, feature = "testing"), derive(Arbitrary))]
        #[cfg_attr(any(test, feature = "testing"), proptest(no_params))]
        #[doc=$comment]
        pub struct $name(pub TableIndex);

        /// Returns an instance of the given `Index`.
        impl $name {
            pub fn new(idx: TableIndex) -> Self {
                Self(idx)
            }
        }

        impl ::std::fmt::Display for $name {
            fn fmt(&self, f: &mut ::std::fmt::Formatter) -> ::std::fmt::Result {
                write!(f, "{}", self.0)
            }
        }

        impl ::std::fmt::Debug for $name {
            fn fmt(&self, f: &mut ::std::fmt::Formatter) -> ::std::fmt::Result {
                write!(f, "{}({})", stringify!($name), self.0)
            }
        }

        impl ModuleIndex for $name {
            const KIND: IndexKind = IndexKind::$kind;

            #[inline]
            fn into_index(self) -> usize {
                self.0 as usize
            }
        }
    };
}

define_index! {
    name: ModuleHandleIndex,
    kind: ModuleHandle,
    doc: "Index into the `ModuleHandle` table.",
}
define_index! {
    name: StructHandleIndex,
    kind: StructHandle,
    doc: "Index into the `StructHandle` table.",
}
define_index! {
    name: FunctionHandleIndex,
    kind: FunctionHandle,
    doc: "Index into the `FunctionHandle` table.",
}
define_index! {
    name: IdentifierIndex,
    kind: Identifier,
    doc: "Index into the `Identifier` table.",
}
define_index! {
    name: UserStringIndex,
    kind: UserString,
    doc: "Index into the `UserString` (VM string) table.",
}
define_index! {
    name: ByteArrayPoolIndex,
    kind: ByteArrayPool,
    doc: "Index into the `ByteArrayPool` table.",
}
define_index! {
    name: AddressPoolIndex,
    kind: AddressPool,
    doc: "Index into the `AddressPool` table.",
}
define_index! {
    name: TypeSignatureIndex,
    kind: TypeSignature,
    doc: "Index into the `TypeSignature` table.",
}
define_index! {
    name: FunctionSignatureIndex,
    kind: FunctionSignature,
    doc: "Index into the `FunctionSignature` table.",
}
define_index! {
    name: LocalsSignatureIndex,
    kind: LocalsSignature,
    doc: "Index into the `LocalsSignature` table.",
}
define_index! {
    name: StructDefinitionIndex,
    kind: StructDefinition,
    doc: "Index into the `StructDefinition` table.",
}
define_index! {
    name: FieldDefinitionIndex,
    kind: FieldDefinition,
    doc: "Index into the `FieldDefinition` table.",
}
define_index! {
    name: FunctionDefinitionIndex,
    kind: FunctionDefinition,
    doc: "Index into the `FunctionDefinition` table.",
}

/// Index of a local variable in a function.
///
/// Bytecodes that operate on locals carry indexes to the locals of a function.
pub type LocalIndex = u8;
/// Max number of fields in a `StructDefinition`.
pub type MemberCount = u16;
/// Index into the code stream for a jump. The offset is relative to the beginning of
/// the instruction stream.
pub type CodeOffset = u16;

/// The pool of identifiers.
pub type IdentifierPool = Vec<Identifier>;
/// The pool of string literals.
pub type UserStringPool = Vec<VMString>;
/// The pool of `ByteArray` literals.
pub type ByteArrayPool = Vec<ByteArray>;
/// The pool of `AccountAddress` literals.
///
/// Code references have a literal addresses in `ModuleHandle`s. Literal references to data in
/// the blockchain are also published here.
pub type AddressPool = Vec<AccountAddress>;
/// The pool of `TypeSignature` instances. Those are system and user types used and
/// their composition (e.g. &U64).
pub type TypeSignaturePool = Vec<TypeSignature>;
/// The pool of `FunctionSignature` instances.
pub type FunctionSignaturePool = Vec<FunctionSignature>;
/// The pool of `LocalsSignature` instances. Every function definition must define the set of
/// locals used and their types.
pub type LocalsSignaturePool = Vec<LocalsSignature>;

// TODO: "<SELF>" wouldn't pass a checker for identifiers unless special cased -- what do we want to
// do?
lazy_static! {
    static ref SELF_MODULE_NAME: Identifier = Identifier::new("<SELF>").unwrap();
}

pub fn self_module_name() -> &'static IdentStr {
    &*SELF_MODULE_NAME
}

/// Index 0 into the LocalsSignaturePool, which is guaranteed to be an empty list.
/// Used to represent function/struct instantiation with no type actuals -- effectively
/// non-generic functions and structs.
pub const NO_TYPE_ACTUALS: LocalsSignatureIndex = LocalsSignatureIndex(0);

// HANDLES:
// Handles are structs that accompany opcodes that need references: a type reference,
// or a function reference (a field reference being available only within the module that
// defrines the field can be a definition).
// Handles refer to both internal and external "entities" and are embedded as indexes
// in the instruction stream.
// Handles define resolution. Resolution is assumed to be by (name, signature)

/// A `ModuleHandle` is a reference to a MOVE module. It is composed by an `address` and a `name`.
///
/// A `ModuleHandle` uniquely identifies a code resource in the blockchain.
/// The `address` is a reference to the account that holds the code and the `name` is used as a
/// key in order to load the module.
///
/// Modules live in the *code* namespace of an LibraAccount.
///
/// Modules introduce a scope made of all types defined in the module and all functions.
/// Type definitions (fields) are private to the module. Outside the module a
/// Type is an opaque handle.
#[derive(Clone, Debug, Eq, Hash, PartialEq, PartialOrd, Ord)]
#[cfg_attr(any(test, feature = "testing"), derive(Arbitrary))]
#[cfg_attr(any(test, feature = "testing"), proptest(no_params))]
pub struct ModuleHandle {
    /// Index into the `AddressPool`. Identifies the account that holds the module.
    pub address: AddressPoolIndex,
    /// The name of the module published in the code section for the account in `address`.
    pub name: IdentifierIndex,
}

/// A `StructHandle` is a reference to a user defined type. It is composed by a `ModuleHandle`
/// and the name of the type within that module.
///
/// A type in a module is uniquely identified by its name and as such the name is enough
/// to perform resolution.
///
/// The `StructHandle` is polymorphic: it can have type parameters in its fields and carries the
/// kind constraints for these type parameters (empty list for non-generic structs). It also
/// carries the kind (resource/copyable) of the struct itself so that the verifier can check
/// resource semantic without having to load the referenced type.
///
/// At link time kind checking is performed and an error is reported if there is a
/// mismatch with the definition.
#[derive(Clone, Debug, Eq, Hash, PartialEq, PartialOrd, Ord)]
#[cfg_attr(any(test, feature = "testing"), derive(Arbitrary))]
#[cfg_attr(any(test, feature = "testing"), proptest(no_params))]
pub struct StructHandle {
    /// The module that defines the type.
    pub module: ModuleHandleIndex,
    /// The name of the type.
    pub name: IdentifierIndex,
    /// There are two ways for a type to have the Kind resource
    /// 1) If it has a type argument of resource
    /// 2) If it was declared as a resource
    /// These "declared" resources are referred to as *nominal resources*
    ///
    /// If `is_nominal_resource` is true, it is a *nominal resource*
    pub is_nominal_resource: bool,
    /// The type formals (identified by their index into the vec) and their kind constraints
    pub type_formals: Vec<Kind>,
}

/// A `FunctionHandle` is a reference to a function. It is composed by a
/// `ModuleHandle` and the name and signature of that function within the module.
///
/// A function within a module is uniquely identified by its name. No overloading is allowed
/// and the verifier enforces that property. The signature of the function is used at link time to
/// ensure the function reference is valid and it is also used by the verifier to type check
/// function calls.
#[derive(Clone, Debug, Eq, Hash, PartialEq)]
#[cfg_attr(any(test, feature = "testing"), derive(Arbitrary))]
#[cfg_attr(any(test, feature = "testing"), proptest(no_params))]
pub struct FunctionHandle {
    /// The module that defines the function.
    pub module: ModuleHandleIndex,
    /// The name of the function.
    pub name: IdentifierIndex,
    /// The signature of the function.
    pub signature: FunctionSignatureIndex,
}

// DEFINITIONS:
// Definitions are the module code. So the set of types and functions in the module.

/// `StructFieldInformation` indicates whether a struct is native or has user-specified fields
#[derive(Clone, Debug, Eq, PartialEq)]
#[cfg_attr(any(test, feature = "testing"), derive(Arbitrary))]
#[cfg_attr(any(test, feature = "testing"), proptest(no_params))]
pub enum StructFieldInformation {
    Native,
    Declared {
        /// The number of fields in this type.
        field_count: MemberCount,
        /// The starting index for the fields of this type. `FieldDefinition`s for each type must
        /// be consecutively stored in the `FieldDefinition` table.
        fields: FieldDefinitionIndex,
    },
}

/// A `StructDefinition` is a type definition. It either indicates it is native or
// defines all the user-specified fields declared on the type.
#[derive(Clone, Debug, Eq, PartialEq)]
#[cfg_attr(any(test, feature = "testing"), derive(Arbitrary))]
#[cfg_attr(any(test, feature = "testing"), proptest(no_params))]
pub struct StructDefinition {
    /// The `StructHandle` for this `StructDefinition`. This has the name and the resource flag
    /// for the type.
    pub struct_handle: StructHandleIndex,
    /// Contains either
    /// - Information indicating the struct is native and has no accessible fields
    /// - Information indicating the number of fields and the start `FieldDefinitionIndex`
    pub field_information: StructFieldInformation,
}

impl StructDefinition {
    pub fn declared_field_count(&self) -> Result<MemberCount, VMStatus> {
        match &self.field_information {
            // TODO we might want a more informative error here
            StructFieldInformation::Native => Err(VMStatus::new(StatusCode::LINKER_ERROR)),
            StructFieldInformation::Declared { field_count, .. } => Ok(*field_count),
        }
    }
}
/// A `FieldDefinition` is the definition of a field: the type the field is defined on,
/// its name and the field type.
#[derive(Clone, Debug, Eq, PartialEq)]
#[cfg_attr(any(test, feature = "testing"), derive(Arbitrary))]
#[cfg_attr(any(test, feature = "testing"), proptest(no_params))]
pub struct FieldDefinition {
    /// The type (resource or unrestricted) the field is defined on.
    pub struct_: StructHandleIndex,
    /// The name of the field.
    pub name: IdentifierIndex,
    /// The type of the field.
    pub signature: TypeSignatureIndex,
}

/// A `FunctionDefinition` is the implementation of a function. It defines
/// the *prototype* of the function and the function body.
#[derive(Clone, Debug, Default, Eq, PartialEq)]
#[cfg_attr(any(test, feature = "testing"), derive(Arbitrary))]
#[cfg_attr(any(test, feature = "testing"), proptest(params = "usize"))]
pub struct FunctionDefinition {
    /// The prototype of the function (module, name, signature).
    pub function: FunctionHandleIndex,
    /// Flags for this function (private, public, native, etc.)
    pub flags: u8,
    /// List of nominal resources (declared in this module) that the procedure might access
    /// Either through: BorrowGlobal, MoveFrom, or transitively through another procedure
    /// This list of acquires grants the borrow checker the ability to statically verify the safety
    /// of references into global storage
    ///
    /// Not in the signature as it is not needed outside of the declaring module
    ///
    /// Note, there is no LocalsSignatureIndex with each struct definition index, as global
    /// resources cannot currently take type arguments
    pub acquires_global_resources: Vec<StructDefinitionIndex>,
    /// Code for this function.
    #[cfg_attr(
        any(test, feature = "testing"),
        proptest(strategy = "any_with::<CodeUnit>(params)")
    )]
    pub code: CodeUnit,
}

impl FunctionDefinition {
    /// Returns whether the FunctionDefinition is public.
    pub fn is_public(&self) -> bool {
        self.flags & CodeUnit::PUBLIC != 0
    }
    /// Returns whether the FunctionDefinition is native.
    pub fn is_native(&self) -> bool {
        self.flags & CodeUnit::NATIVE != 0
    }
}

// Signature
// A signature can be for a type (field, local) or for a function - return type: (arguments).
// They both go into the signature table so there is a marker that tags the signature.
// Signature usually don't carry a size and you have to read them to get to the end.

/// A type definition. `SignatureToken` allows the definition of the set of known types and their
/// composition.
#[derive(Clone, Debug, Eq, Hash, PartialEq)]
#[cfg_attr(any(test, feature = "testing"), derive(Arbitrary))]
#[cfg_attr(any(test, feature = "testing"), proptest(no_params))]
pub struct TypeSignature(pub SignatureToken);

/// A `FunctionSignature` describes the types of a function.
///
/// The `FunctionSignature` is polymorphic: it can have type parameters in the argument and return
/// types and carries kind constraints for those type parameters (empty list for non-generic
/// functions).
#[derive(Clone, Debug, Eq, Hash, PartialEq)]
#[cfg_attr(any(test, feature = "testing"), derive(Arbitrary))]
#[cfg_attr(any(test, feature = "testing"), proptest(params = "usize"))]
pub struct FunctionSignature {
    /// The list of return types.
    #[cfg_attr(
        any(test, feature = "testing"),
        proptest(strategy = "vec(any::<SignatureToken>(), 0..=params)")
    )]
    pub return_types: Vec<SignatureToken>,
    /// The list of arguments to the function.
    #[cfg_attr(
        any(test, feature = "testing"),
        proptest(strategy = "vec(any::<SignatureToken>(), 0..=params)")
    )]
    pub arg_types: Vec<SignatureToken>,
    /// The type formals (identified by their index into the vec) and their kind constraints
    pub type_formals: Vec<Kind>,
}

/// A `LocalsSignature` is the list of locals used by a function.
///
/// Locals include the arguments to the function from position `0` to argument `count - 1`.
/// The remaining elements are the type of each local.
#[derive(Clone, Debug, Default, Eq, Hash, PartialEq)]
#[cfg_attr(any(test, feature = "testing"), derive(Arbitrary))]
#[cfg_attr(any(test, feature = "testing"), proptest(params = "usize"))]
pub struct LocalsSignature(
    #[cfg_attr(
        any(test, feature = "testing"),
        proptest(strategy = "vec(any::<SignatureToken>(), 0..=params)")
    )]
    pub Vec<SignatureToken>,
);

impl LocalsSignature {
    /// Length of the `LocalsSignature`.
    #[inline]
    pub fn len(&self) -> usize {
        self.0.len()
    }

    /// Whether the function has no locals (both arguments or locals).
    #[inline]
    pub fn is_empty(&self) -> bool {
        self.0.is_empty()
    }
}

/// Type parameters are encoded as indices. This index can also be used to lookup the kind of a
/// type parameter in the `FunctionSignature/Handle` and `StructHandle`.
pub type TypeParameterIndex = u16;

/// A `Kind` classifies types into sets with rules each set must follow.
///
/// Currently there are three kinds in Move: `All`, `Resource` and `Unrestricted`.
#[derive(Debug, Clone, Eq, Copy, Hash, Ord, PartialEq, PartialOrd)]
#[cfg_attr(any(test, feature = "testing"), derive(Arbitrary))]
pub enum Kind {
    /// Represents the super set of all types. The type might actually be a `Resource` or
    /// `Unrestricted` A type might be in this set if it is not known to be a `Resource` or
    /// `Unrestricted`
    ///   - This occurs when there is a type parameter with this kind as a constraint
    All,
    /// `Resource` types must follow move semantics and various resource safety rules, namely:
    /// - `Resource` values cannot be copied
    /// - `Resource` values cannot be popped, i.e. they must be used
    Resource,
    /// `Unrestricted` types do not need to follow the `Resource` rules.
    /// - `Unrestricted` values can be copied
    /// - `Unrestricted` values can be popped
    Unrestricted,
}

impl Kind {
    /// Checks if the given kind is a sub-kind of another.
    #[inline]
    pub fn is_sub_kind_of(self, k: Kind) -> bool {
        use Kind::*;

        match (self, k) {
            (_, All) | (Resource, Resource) | (Unrestricted, Unrestricted) => true,
            _ => false,
        }
    }
}

/// A `SignatureToken` is a type declaration for a location.
///
/// Any location in the system has a TypeSignature.
/// A TypeSignature is also used in composed signatures.
///
/// A SignatureToken can express more types than the VM can handle safely, and correctness is
/// enforced by the verifier.
#[derive(Clone, Eq, Hash, Ord, PartialEq, PartialOrd)]
pub enum SignatureToken {
    /// Boolean, `true` or `false`.
    Bool,
    /// Unsigned integers, 64 bits length.
    U64,
    /// Strings, immutable, utf8 representation.
    String,
    /// ByteArray, variable size, immutable byte array.
    ByteArray,
    /// Address, a 32 bytes immutable type.
    Address,
    /// MOVE user type, resource or unrestricted
    Struct(StructHandleIndex, Vec<SignatureToken>),
    /// Reference to a type.
    Reference(Box<SignatureToken>),
    /// Mutable reference to a type.
    MutableReference(Box<SignatureToken>),
    /// Type parameter.
    TypeParameter(TypeParameterIndex),
}

/// `Arbitrary` for `SignatureToken` cannot be derived automatically as it's a recursive type.
#[cfg(any(test, feature = "testing"))]
impl Arbitrary for SignatureToken {
    type Strategy = BoxedStrategy<Self>;
    type Parameters = ();

    fn arbitrary_with(_params: Self::Parameters) -> Self::Strategy {
        use SignatureToken::*;

        let leaf = prop_oneof![
            Just(Bool),
            Just(U64),
            Just(String),
            Just(ByteArray),
            Just(Address),
            // TODO: generate type actuals when generics is implemented
            any::<(StructHandleIndex)>().prop_map(|sh_idx| Struct(sh_idx, vec![])),
            any::<TypeParameterIndex>().prop_map(TypeParameter),
        ];
        leaf.prop_recursive(
            8,  // levels deep
            16, // max size
            1,  // items per collection
            |inner| {
                prop_oneof![
                    inner.clone().prop_map(|token| Reference(Box::new(token))),
                    inner
                        .clone()
                        .prop_map(|token| MutableReference(Box::new(token))),
                ]
            },
        )
        .boxed()
    }
}

impl ::std::fmt::Debug for SignatureToken {
    fn fmt(&self, f: &mut ::std::fmt::Formatter) -> ::std::fmt::Result {
        match self {
            SignatureToken::Bool => write!(f, "Bool"),
            SignatureToken::U64 => write!(f, "U64"),
            SignatureToken::String => write!(f, "String"),
            SignatureToken::ByteArray => write!(f, "ByteArray"),
            SignatureToken::Address => write!(f, "Address"),
            SignatureToken::Struct(idx, types) => write!(f, "Struct({:?}, {:?})", idx, types),
            SignatureToken::Reference(boxed) => write!(f, "Reference({:?})", boxed),
            SignatureToken::MutableReference(boxed) => write!(f, "MutableReference({:?})", boxed),
            SignatureToken::TypeParameter(idx) => write!(f, "TypeParameter({:?})", idx),
        }
    }
}

impl SignatureToken {
    /// If a `SignatureToken` is a reference it returns the underlying type of the reference (e.g.
    /// U64 for &U64).
    #[inline]
    pub fn get_struct_handle_from_reference(
        reference_signature: &SignatureToken,
    ) -> Option<StructHandleIndex> {
        match reference_signature {
            SignatureToken::Reference(signature) => match **signature {
                SignatureToken::Struct(idx, _) => Some(idx),
                _ => None,
            },
            SignatureToken::MutableReference(signature) => match **signature {
                SignatureToken::Struct(idx, _) => Some(idx),
                _ => None,
            },
            _ => None,
        }
    }

    /// Returns the type actuals if the signature token is a reference to a struct instance.
    pub fn get_type_actuals_from_reference(&self) -> Option<&[SignatureToken]> {
        use SignatureToken::*;

        match self {
            Reference(box_) | MutableReference(box_) => match &**box_ {
                Struct(_, tys) => Some(&tys),
                _ => None,
            },
            _ => None,
        }
    }

    /// Returns the "value kind" for the `SignatureToken`
    #[inline]
    pub fn signature_token_kind(&self) -> SignatureTokenKind {
        // TODO: SignatureTokenKind is out-dated. fix/update/remove SignatureTokenKind and see if
        // this function needs to be cleaned up
        use SignatureToken::*;

        match self {
            Reference(_) => SignatureTokenKind::Reference,
            MutableReference(_) => SignatureTokenKind::MutableReference,
            Bool | U64 | ByteArray | String | Address | Struct(_, _) => SignatureTokenKind::Value,
            // TODO: This is a temporary hack to please the verifier. SignatureTokenKind will soon
            // be completely removed. `SignatureTokenView::kind()` should be used instead.
            TypeParameter(_) => SignatureTokenKind::Value,
        }
    }

    /// Returns the `StructHandleIndex` for a `SignatureToken` that contains a reference to a user
    /// defined type (a resource or unrestricted type).
    #[inline]
    pub fn struct_index(&self) -> Option<StructHandleIndex> {
        use SignatureToken::*;

        match self {
            Struct(sh_idx, _) => Some(*sh_idx),
            Reference(token) | MutableReference(token) => token.struct_index(),
            Bool | U64 | ByteArray | String | Address | TypeParameter(_) => None,
        }
    }

    /// Returns `true` if the `SignatureToken` is a primitive type.
    pub fn is_primitive(&self) -> bool {
        use SignatureToken::*;
        match self {
            Bool | U64 | String | ByteArray | Address => true,
            Struct(_, _) | Reference(_) | MutableReference(_) | TypeParameter(_) => false,
        }
    }

    /// Checks if the signature token is usable for Eq and Neq.
    ///
    /// Currently equality operations are only allowed on:
    /// - Bool
    /// - U64
    /// - String
    /// - ByteArray
    /// - Address
    /// - Reference or Mutable reference to these types
    pub fn allows_equality(&self) -> bool {
        use SignatureToken::*;
        match self {
            Struct(_, _) => false,
            Reference(token) | MutableReference(token) => token.is_primitive(),
            token => token.is_primitive(),
        }
    }

    /// Returns true if the `SignatureToken` is any kind of reference (mutable and immutable).
    pub fn is_reference(&self) -> bool {
        use SignatureToken::*;

        match self {
            Reference(_) | MutableReference(_) => true,
            _ => false,
        }
    }

    /// Returns true if the `SignatureToken` is a mutable reference.
    pub fn is_mutable_reference(&self) -> bool {
        use SignatureToken::*;

        match self {
            MutableReference(_) => true,
            _ => false,
        }
    }

    /// Set the index to this one. Useful for random testing.
    ///
    /// Panics if this token doesn't contain a struct handle.
    pub fn debug_set_sh_idx(&mut self, sh_idx: StructHandleIndex) {
        match self {
            SignatureToken::Struct(ref mut wrapped, _) => *wrapped = sh_idx,
            SignatureToken::Reference(ref mut token)
            | SignatureToken::MutableReference(ref mut token) => token.debug_set_sh_idx(sh_idx),
            other => panic!(
                "debug_set_sh_idx (to {}) called for non-struct token {:?}",
                sh_idx, other
            ),
        }
    }

    /// Creating a new type by Substituting the type variables with type actuals.
    pub fn substitute(&self, tys: &[SignatureToken]) -> SignatureToken {
        use SignatureToken::*;

        match self {
            Bool => Bool,
            U64 => U64,
            String => String,
            ByteArray => ByteArray,
            Address => Address,
            Struct(idx, actuals) => Struct(
                *idx,
                actuals
                    .iter()
                    .map(|ty| ty.substitute(tys))
                    .collect::<Vec<_>>(),
            ),
            Reference(ty) => Reference(Box::new(ty.substitute(tys))),
            MutableReference(ty) => MutableReference(Box::new(ty.substitute(tys))),
            TypeParameter(idx) => tys[*idx as usize].clone(),
        }
    }
}

/// A `CodeUnit` is the body of a function. It has the function header and the instruction stream.
#[derive(Clone, Debug, Default, Eq, PartialEq)]
#[cfg_attr(any(test, feature = "testing"), derive(Arbitrary))]
#[cfg_attr(any(test, feature = "testing"), proptest(params = "usize"))]
pub struct CodeUnit {
    /// Max stack size for the function - currently unused.
    pub max_stack_size: u16,
    /// List of locals type. All locals are typed.
    pub locals: LocalsSignatureIndex,
    /// Code stream, function body.
    #[cfg_attr(
        any(test, feature = "testing"),
        proptest(strategy = "vec(any::<Bytecode>(), 0..=params)")
    )]
    pub code: Vec<Bytecode>,
}

/// Flags for `FunctionDeclaration`.
impl CodeUnit {
    /// Function can be invoked outside of its declaring module.
    pub const PUBLIC: u8 = 0x1;
    /// A native function implemented in Rust.
    pub const NATIVE: u8 = 0x2;
}

/// `Bytecode` is a VM instruction of variable size. The type of the bytecode (opcode) defines
/// the size of the bytecode.
///
/// Bytecodes operate on a stack machine and each bytecode has side effect on the stack and the
/// instruction stream.
#[derive(Clone, Hash, Eq, PartialEq)]
#[cfg_attr(any(test, feature = "testing"), derive(Arbitrary))]
#[cfg_attr(any(test, feature = "testing"), proptest(no_params))]
pub enum Bytecode {
    /// Pop and discard the value at the top of the stack.
    /// The value on the stack must be an unrestricted type.
    ///
    /// Stack transition:
    ///
    /// ```..., value -> ...```
    Pop,
    /// Return from function, possibly with values according to the return types in the
    /// function signature. The returned values are pushed on the stack.
    /// The function signature of the function being executed defines the semantic of
    /// the Ret opcode.
    ///
    /// Stack transition:
    ///
    /// ```..., arg_val(1), ..., arg_val(n) -> ..., return_val(1), ..., return_val(n)```
    Ret,
    /// Branch to the instruction at position `CodeOffset` if the value at the top of the stack
    /// is true. Code offsets are relative to the start of the instruction stream.
    ///
    /// Stack transition:
    ///
    /// ```..., bool_value -> ...```
    BrTrue(CodeOffset),
    /// Branch to the instruction at position `CodeOffset` if the value at the top of the stack
    /// is false. Code offsets are relative to the start of the instruction stream.
    ///
    /// Stack transition:
    ///
    /// ```..., bool_value -> ...```
    BrFalse(CodeOffset),
    /// Branch unconditionally to the instruction at position `CodeOffset`. Code offsets are
    /// relative to the start of the instruction stream.
    ///
    /// Stack transition: none
    Branch(CodeOffset),
    /// Push integer constant onto the stack.
    ///
    /// Stack transition:
    ///
    /// ```... -> ..., u64_value```
    LdConst(u64),
    /// Push a string literal onto the stack. The string is loaded from the `UserStrings` via
    /// `UserStringIndex`.
    ///
    /// Stack transition:
    ///
    /// ```... -> ..., string_value```
    LdStr(UserStringIndex),
    /// Push a `ByteArray` literal onto the stack. The `ByteArray` is loaded from the
    /// `ByteArrayPool` via `ByteArrayPoolIndex`.
    ///
    /// Stack transition:
    ///
    /// ```... -> ..., bytearray_value```
    LdByteArray(ByteArrayPoolIndex),
    /// Push an 'Address' literal onto the stack. The address is loaded from the
    /// `AddressPool` via `AddressPoolIndex`.
    ///
    /// Stack transition:
    ///
    /// ```... -> ..., address_value```
    LdAddr(AddressPoolIndex),
    /// Push `true` onto the stack.
    ///
    /// Stack transition:
    ///
    /// ```... -> ..., true```
    LdTrue,
    /// Push `false` onto the stack.
    ///
    /// Stack transition:
    ///
    /// ```... -> ..., false```
    LdFalse,
    /// Push the local identified by `LocalIndex` onto the stack. The value is copied and the
    /// local is still safe to use.
    ///
    /// Stack transition:
    ///
    /// ```... -> ..., value```
    CopyLoc(LocalIndex),
    /// Push the local identified by `LocalIndex` onto the stack. The local is moved and it is
    /// invalid to use from that point on, unless a store operation writes to the local before
    /// any read to that local.
    ///
    /// Stack transition:
    ///
    /// ```... -> ..., value```
    MoveLoc(LocalIndex),
    /// Pop value from the top of the stack and store it into the function locals at
    /// position `LocalIndex`.
    ///
    /// Stack transition:
    ///
    /// ```..., value -> ...```
    StLoc(LocalIndex),
    /// Call a function. The stack has the arguments pushed first to last.
    /// The arguments are consumed and pushed to the locals of the function.
    /// Return values are pushed on the stack and available to the caller.
    ///
    /// Stack transition:
    ///
    /// ```..., arg(1), arg(2), ...,  arg(n) -> ..., return_value(1), return_value(2), ...,
    /// return_value(k)```
    Call(FunctionHandleIndex, LocalsSignatureIndex),
    /// Create an instance of the type specified via `StructHandleIndex` and push it on the stack.
    /// The values of the fields of the struct, in the order they appear in the struct declaration,
    /// must be pushed on the stack. All fields must be provided.
    ///
    /// A Pack instruction must fully initialize an instance.
    ///
    /// Stack transition:
    ///
    /// ```..., field(1)_value, field(2)_value, ..., field(n)_value -> ..., instance_value```
    Pack(StructDefinitionIndex, LocalsSignatureIndex),
    /// Destroy an instance of a type and push the values bound to each field on the
    /// stack.
    ///
    /// The values of the fields of the instance appear on the stack in the order defined
    /// in the struct definition.
    ///
    /// This order makes Unpack<T> the inverse of Pack<T>. So `Unpack<T>; Pack<T>` is the identity
    /// for struct T.
    ///
    /// Stack transition:
    ///
    /// ```..., instance_value -> ..., field(1)_value, field(2)_value, ..., field(n)_value```
    Unpack(StructDefinitionIndex, LocalsSignatureIndex),
    /// Read a reference. The reference is on the stack, it is consumed and the value read is
    /// pushed on the stack.
    ///
    /// Reading a reference performs a copy of the value referenced. As such
    /// ReadRef cannot be used on a reference to a Resource.
    ///
    /// Stack transition:
    ///
    /// ```..., reference_value -> ..., value```
    ReadRef,
    /// Write to a reference. The reference and the value are on the stack and are consumed.
    ///
    ///
    /// The reference must be to an unrestricted type because Resources cannot be overwritten.
    ///
    /// Stack transition:
    ///
    /// ```..., value, reference_value -> ...```
    WriteRef,
    /// Convert a mutable reference to an immutable reference.
    ///
    /// Stack transition:
    ///
    /// ```..., reference_value -> ..., reference_value```
    FreezeRef,
    /// Load a mutable reference to a local identified by LocalIndex.
    ///
    /// The local must not be a reference.
    ///
    /// Stack transition:
    ///
    /// ```... -> ..., reference```
    MutBorrowLoc(LocalIndex),
    /// Load an immutable reference to a local identified by LocalIndex.
    ///
    /// The local must not be a reference.
    ///
    /// Stack transition:
    ///
    /// ```... -> ..., reference```
    ImmBorrowLoc(LocalIndex),
    /// Load a mutable reference to a field identified by `FieldDefinitionIndex`.
    /// The top of the stack must be a mutable reference to a type that contains the field
    /// definition.
    ///
    /// Stack transition:
    ///
    /// ```..., reference -> ..., field_reference```
    MutBorrowField(FieldDefinitionIndex),
    /// Load an immutable reference to a field identified by `FieldDefinitionIndex`.
    /// The top of the stack must be a reference to a type that contains the field definition.
    ///
    /// Stack transition:
    ///
    /// ```..., reference -> ..., field_reference```
    ImmBorrowField(FieldDefinitionIndex),
    /// Return a mutable reference to an instance of type `StructDefinitionIndex` published at the
    /// address passed as argument. Abort execution if such an object does not exist or if a
    /// reference has already been handed out.
    ///
    /// Stack transition:
    ///
    /// ```..., address_value -> ..., reference_value```
    MutBorrowGlobal(StructDefinitionIndex, LocalsSignatureIndex),
    /// Return an immutable reference to an instance of type `StructDefinitionIndex` published at
    /// the address passed as argument. Abort execution if such an object does not exist or if a
    /// reference has already been handed out.
    ///
    /// Stack transition:
    ///
    /// ```..., address_value -> ..., reference_value```
    ImmBorrowGlobal(StructDefinitionIndex, LocalsSignatureIndex),
    /// Add the 2 u64 at the top of the stack and pushes the result on the stack.
    /// The operation aborts the transaction in case of overflow.
    ///
    /// Stack transition:
    ///
    /// ```..., u64_value(1), u64_value(2) -> ..., u64_value```
    Add,
    /// Subtract the 2 u64 at the top of the stack and pushes the result on the stack.
    /// The operation aborts the transaction in case of underflow.
    ///
    /// Stack transition:
    ///
    /// ```..., u64_value(1), u64_value(2) -> ..., u64_value```
    Sub,
    /// Multiply the 2 u64 at the top of the stack and pushes the result on the stack.
    /// The operation aborts the transaction in case of overflow.
    ///
    /// Stack transition:
    ///
    /// ```..., u64_value(1), u64_value(2) -> ..., u64_value```
    Mul,
    /// Perform a modulo operation on the 2 u64 at the top of the stack and pushes the
    /// result on the stack.
    ///
    /// Stack transition:
    ///
    /// ```..., u64_value(1), u64_value(2) -> ..., u64_value```
    Mod,
    /// Divide the 2 u64 at the top of the stack and pushes the result on the stack.
    /// The operation aborts the transaction in case of "divide by 0".
    ///
    /// Stack transition:
    ///
    /// ```..., u64_value(1), u64_value(2) -> ..., u64_value```
    Div,
    /// Bitwise OR the 2 u64 at the top of the stack and pushes the result on the stack.
    ///
    /// Stack transition:
    ///
    /// ```..., u64_value(1), u64_value(2) -> ..., u64_value```
    BitOr,
    /// Bitwise AND the 2 u64 at the top of the stack and pushes the result on the stack.
    ///
    /// Stack transition:
    ///
    /// ```..., u64_value(1), u64_value(2) -> ..., u64_value```
    BitAnd,
    /// Bitwise XOR the 2 u64 at the top of the stack and pushes the result on the stack.
    ///
    /// Stack transition:
    ///
    /// ```..., u64_value(1), u64_value(2) -> ..., u64_value```
    Xor,
    /// Logical OR the 2 bool at the top of the stack and pushes the result on the stack.
    ///
    /// Stack transition:
    ///
    /// ```..., bool_value(1), bool_value(2) -> ..., bool_value```
    Or,
    /// Logical AND the 2 bool at the top of the stack and pushes the result on the stack.
    ///
    /// Stack transition:
    ///
    /// ```..., bool_value(1), bool_value(2) -> ..., bool_value```
    And,
    /// Logical NOT the bool at the top of the stack and pushes the result on the stack.
    ///
    /// Stack transition:
    ///
    /// ```..., bool_value -> ..., bool_value```
    Not,
    /// Compare for equality the 2 value at the top of the stack and pushes the
    /// result on the stack.
    /// The values on the stack cannot be resources or they will be consumed and so destroyed.
    ///
    /// Stack transition:
    ///
    /// ```..., value(1), value(2) -> ..., bool_value```
    Eq,
    /// Compare for inequality the 2 value at the top of the stack and pushes the
    /// result on the stack.
    /// The values on the stack cannot be resources or they will be consumed and so destroyed.
    ///
    /// Stack transition:
    ///
    /// ```..., value(1), value(2) -> ..., bool_value```
    Neq,
    /// Perform a "less than" operation of the 2 u64 at the top of the stack and pushes the
    /// result on the stack.
    ///
    /// Stack transition:
    ///
    /// ```..., u64_value(1), u64_value(2) -> ..., bool_value```
    Lt,
    /// Perform a "greater than" operation of the 2 u64 at the top of the stack and pushes the
    /// result on the stack.
    ///
    /// Stack transition:
    ///
    /// ```..., u64_value(1), u64_value(2) -> ..., bool_value```
    Gt,
    /// Perform a "less than or equal" operation of the 2 u64 at the top of the stack and pushes
    /// the result on the stack.
    ///
    /// Stack transition:
    ///
    /// ```..., u64_value(1), u64_value(2) -> ..., bool_value```
    Le,
    /// Perform a "greater than or equal" than operation of the 2 u64 at the top of the stack
    /// and pushes the result on the stack.
    ///
    /// Stack transition:
    ///
    /// ```..., u64_value(1), u64_value(2) -> ..., bool_value```
    Ge,
    /// Abort execution with errorcode
    ///
    ///
    /// Stack transition:
    ///
    /// ```..., errorcode -> ...```
    Abort,
    /// Get gas unit price from the transaction and pushes it on the stack.
    ///
    /// Stack transition:
    ///
    /// ```... -> ..., u64_value```
    GetTxnGasUnitPrice,
    /// Get max gas units set in the transaction and pushes it on the stack.
    ///
    /// Stack transition:
    ///
    /// ```... -> ..., u64_value```
    GetTxnMaxGasUnits,
    /// Get remaining gas for the given transaction at the point of execution of this bytecode.
    /// The result is pushed on the stack.
    ///
    /// Stack transition:
    ///
    /// ```... -> ..., u64_value```
    GetGasRemaining,
    /// Get the sender address from the transaction and pushes it on the stack.
    ///
    /// Stack transition:
    ///
    /// ```... -> ..., address_value```
    GetTxnSenderAddress,
    /// Returns whether or not a given address has an object of type StructDefinitionIndex
    /// published already
    ///
    /// Stack transition:
    ///
    /// ```..., address_value -> ..., bool_value```
    Exists(StructDefinitionIndex, LocalsSignatureIndex),
    /// Move the instance of type StructDefinitionIndex, at the address at the top of the stack.
    /// Abort execution if such an object does not exist.
    ///
    /// Stack transition:
    ///
    /// ```..., address_value -> ..., value```
    MoveFrom(StructDefinitionIndex, LocalsSignatureIndex),
    /// Move the instance at the top of the stack to the address of the sender.
    /// Abort execution if an object of type StructDefinitionIndex already exists in address.
    ///
    /// Stack transition:
    ///
    /// ```..., address_value -> ...```
    MoveToSender(StructDefinitionIndex, LocalsSignatureIndex),
    /// Create an account at the address specified. Does not return anything.
    ///
    /// Stack transition:
    ///
    /// ```..., address_value -> ...```
    CreateAccount,
    /// Get the sequence number submitted with the transaction and pushes it on the stack.
    ///
    /// Stack transition:
    ///
    /// ```... -> ..., u64_value```
    GetTxnSequenceNumber,
    /// Get the public key of the sender from the transaction and pushes it on the stack.
    ///
    /// Stack transition:
    ///
    /// ```..., -> ..., bytearray_value```
    GetTxnPublicKey,
    IsOffchain,
    GetTxnReceiverAddress,
    ExistSenderChannel(StructDefinitionIndex, LocalsSignatureIndex),
    ExistReceiverChannel(StructDefinitionIndex, LocalsSignatureIndex),
    BorrowSenderChannel(StructDefinitionIndex, LocalsSignatureIndex),
    BorrowReceiverChannel(StructDefinitionIndex, LocalsSignatureIndex),
    MoveFromSenderChannel(StructDefinitionIndex, LocalsSignatureIndex),
    MoveFromReceiverChannel(StructDefinitionIndex, LocalsSignatureIndex),
    MoveToSenderChannel(StructDefinitionIndex, LocalsSignatureIndex),
    MoveToReceiverChannel(StructDefinitionIndex, LocalsSignatureIndex),
    IsChannelTxn,
}

/// The number of bytecode instructions.
/// This is necessary for checking that all instructions are covered since Rust
/// does not provide a way of determining the number of variants of an enum.
<<<<<<< HEAD
pub const NUMBER_OF_BYTECODE_INSTRUCTIONS: usize = 64;
=======
pub const NUMBER_OF_BYTECODE_INSTRUCTIONS: usize = 54;
>>>>>>> 99866e60

impl ::std::fmt::Debug for Bytecode {
    fn fmt(&self, f: &mut ::std::fmt::Formatter) -> ::std::fmt::Result {
        match self {
            Bytecode::Pop => write!(f, "Pop"),
            Bytecode::Ret => write!(f, "Ret"),
            Bytecode::BrTrue(a) => write!(f, "BrTrue({})", a),
            Bytecode::BrFalse(a) => write!(f, "BrFalse({})", a),
            Bytecode::Branch(a) => write!(f, "Branch({})", a),
            Bytecode::LdConst(a) => write!(f, "LdConst({})", a),
            Bytecode::LdStr(a) => write!(f, "LdStr({})", a),
            Bytecode::LdByteArray(a) => write!(f, "LdByteArray({})", a),
            Bytecode::LdAddr(a) => write!(f, "LdAddr({})", a),
            Bytecode::LdTrue => write!(f, "LdTrue"),
            Bytecode::LdFalse => write!(f, "LdFalse"),
            Bytecode::CopyLoc(a) => write!(f, "CopyLoc({})", a),
            Bytecode::MoveLoc(a) => write!(f, "MoveLoc({})", a),
            Bytecode::StLoc(a) => write!(f, "StLoc({})", a),
            Bytecode::Call(a, b) => write!(f, "Call({}, {:?})", a, b),
            Bytecode::Pack(a, b) => write!(f, "Pack({}, {:?})", a, b),
            Bytecode::Unpack(a, b) => write!(f, "Unpack({}, {:?})", a, b),
            Bytecode::ReadRef => write!(f, "ReadRef"),
            Bytecode::WriteRef => write!(f, "WriteRef"),
            Bytecode::FreezeRef => write!(f, "FreezeRef"),
            Bytecode::MutBorrowLoc(a) => write!(f, "MutBorrowLoc({})", a),
            Bytecode::ImmBorrowLoc(a) => write!(f, "ImmBorrowLoc({})", a),
            Bytecode::MutBorrowField(a) => write!(f, "MutBorrowField({})", a),
            Bytecode::ImmBorrowField(a) => write!(f, "ImmBorrowField({})", a),
            Bytecode::MutBorrowGlobal(a, b) => write!(f, "MutBorrowGlobal({}, {:?})", a, b),
            Bytecode::ImmBorrowGlobal(a, b) => write!(f, "ImmBorrowGlobal({}, {:?})", a, b),
            Bytecode::Add => write!(f, "Add"),
            Bytecode::Sub => write!(f, "Sub"),
            Bytecode::Mul => write!(f, "Mul"),
            Bytecode::Mod => write!(f, "Mod"),
            Bytecode::Div => write!(f, "Div"),
            Bytecode::BitOr => write!(f, "BitOr"),
            Bytecode::BitAnd => write!(f, "BitAnd"),
            Bytecode::Xor => write!(f, "Xor"),
            Bytecode::Or => write!(f, "Or"),
            Bytecode::And => write!(f, "And"),
            Bytecode::Not => write!(f, "Not"),
            Bytecode::Eq => write!(f, "Eq"),
            Bytecode::Neq => write!(f, "Neq"),
            Bytecode::Lt => write!(f, "Lt"),
            Bytecode::Gt => write!(f, "Gt"),
            Bytecode::Le => write!(f, "Le"),
            Bytecode::Ge => write!(f, "Ge"),
            Bytecode::Abort => write!(f, "Abort"),
            Bytecode::GetTxnGasUnitPrice => write!(f, "GetTxnGasUnitPrice"),
            Bytecode::GetTxnMaxGasUnits => write!(f, "GetTxnMaxGasUnits"),
            Bytecode::GetGasRemaining => write!(f, "GetGasRemaining"),
            Bytecode::GetTxnSenderAddress => write!(f, "GetTxnSenderAddress"),
            Bytecode::Exists(a, b) => write!(f, "Exists({}, {:?})", a, b),
            Bytecode::MoveFrom(a, b) => write!(f, "MoveFrom({}, {:?})", a, b),
            Bytecode::MoveToSender(a, b) => write!(f, "MoveToSender({}, {:?})", a, b),
            Bytecode::CreateAccount => write!(f, "CreateAccount"),
            Bytecode::GetTxnSequenceNumber => write!(f, "GetTxnSequenceNumber"),
            Bytecode::GetTxnPublicKey => write!(f, "GetTxnPublicKey"),
            Bytecode::IsOffchain => write!(f, "IsOffchain"),
            Bytecode::GetTxnReceiverAddress => write!(f, "GetTxnReceiverAddress"),
            Bytecode::ExistSenderChannel(a, b) => write!(f, "ExistSenderChannel({},{:?})", a, b),
            Bytecode::ExistReceiverChannel(a, b)=> write!(f, "ExistReceiverChannel({},{:?})", a, b),
            Bytecode::BorrowSenderChannel(a, b)=> write!(f, "BorrowSenderChannel({},{:?})", a, b),
            Bytecode::BorrowReceiverChannel(a, b)=> write!(f, "BorrowReceiverChannel({},{:?})", a, b),
            Bytecode::MoveFromSenderChannel(a, b)=> write!(f, "MoveFromSenderChannel({},{:?})", a, b),
            Bytecode::MoveFromReceiverChannel(a, b)=> write!(f, "MoveFromReceiverChannel({},{:?})", a, b),
            Bytecode::MoveToSenderChannel(a, b)=> write!(f, "MoveToSenderChannel({},{:?})", a, b),
            Bytecode::MoveToReceiverChannel(a, b)=> write!(f, "MoveToReceiverChannel({},{:?})", a, b),
            Bytecode::IsChannelTxn => write!(f, "IsChannelTxn"),
        }
    }
}

impl Bytecode {
    /// Return true if this bytecode instruction always branches
    pub fn is_unconditional_branch(&self) -> bool {
        match self {
            Bytecode::Ret | Bytecode::Abort | Bytecode::Branch(_) => true,
            _ => false,
        }
    }

    /// Return true if the branching behavior of this bytecode instruction depends on a runtime
    /// value
    pub fn is_conditional_branch(&self) -> bool {
        match self {
            Bytecode::BrFalse(_) | Bytecode::BrTrue(_) => true,
            _ => false,
        }
    }

    /// Returns true if this bytecode instruction is either a conditional or an unconditional branch
    pub fn is_branch(&self) -> bool {
        self.is_conditional_branch() || self.is_unconditional_branch()
    }

    /// Returns the offset that this bytecode instruction branches to, if any.
    /// Note that return and abort are branch instructions, but have no offset.
    pub fn offset(&self) -> Option<&CodeOffset> {
        match self {
            Bytecode::BrFalse(offset) | Bytecode::BrTrue(offset) | Bytecode::Branch(offset) => {
                Some(offset)
            }
            _ => None,
        }
    }

    /// Return the successor offsets of this bytecode instruction.
    pub fn get_successors(pc: CodeOffset, code: &[Bytecode]) -> Vec<CodeOffset> {
        checked_precondition!(
            // The program counter could be added to at most twice and must remain
            // within the bounds of the code.
            pc <= u16::max_value() - 2 && (pc as usize) < code.len(),
            "Program counter out of bounds"
        );
        let bytecode = &code[pc as usize];
        let mut v = vec![];

        if let Some(offset) = bytecode.offset() {
            v.push(*offset);
        }

        let next_pc = pc + 1;
        if next_pc >= code.len() as CodeOffset {
            return v;
        }

        if !bytecode.is_unconditional_branch() && !v.contains(&next_pc) {
            // avoid duplicates
            v.push(pc + 1);
        }

        // always give successors in ascending order
        if v.len() > 1 && v[0] > v[1] {
            v.swap(0, 1);
        }

        v
    }
}

/// A `CompiledProgram` defines the structure of a transaction to execute.
/// It has two parts: modules to be published and a transaction script.
#[derive(Clone, Eq, PartialEq, Debug)]
pub struct CompiledProgram {
    /// The modules to be published
    pub modules: Vec<CompiledModule>,
    /// The transaction script to execute
    pub script: CompiledScript,
}

impl CompiledProgram {
    /// Creates a new compiled program from compiled modules and script
    pub fn new(modules: Vec<CompiledModule>, script: CompiledScript) -> Self {
        CompiledProgram { modules, script }
    }
}

// Note that this doesn't derive either `Arbitrary` or `Default` while `CompiledScriptMut` does.
// That's because a CompiledScript is guaranteed to be valid while a CompiledScriptMut isn't.
/// Contains the main function to execute and its dependencies.
///
/// A CompiledScript does not have definition tables because it can only have a `main(args)`.
/// A CompiledScript defines the constant pools (string, address, signatures, etc.), the handle
/// tables (external code references) and it has a `main` definition.
#[derive(Clone, Debug, Eq, PartialEq)]
pub struct CompiledScript(CompiledScriptMut);

/// A mutable version of `CompiledScript`. Converting to a `CompiledScript` requires this to pass
/// the bounds checker.
#[derive(Clone, Default, Eq, PartialEq, Debug)]
pub struct CompiledScriptMut {
    /// Handles to all modules referenced.
    pub module_handles: Vec<ModuleHandle>,
    /// Handles to external/imported types.
    pub struct_handles: Vec<StructHandle>,
    /// Handles to external/imported functions.
    pub function_handles: Vec<FunctionHandle>,

    /// Type pool. All external types referenced by the transaction.
    pub type_signatures: TypeSignaturePool,
    /// Function signature pool. The signatures of the function referenced by the transaction.
    pub function_signatures: FunctionSignaturePool,
    /// Locals signature pool. The signature of the locals in `main`.
    pub locals_signatures: LocalsSignaturePool,

    /// All identifiers used in this transaction.
    pub identifiers: IdentifierPool,
    /// User strings. All literals used in this transaction.
    pub user_strings: UserStringPool,
    /// ByteArray pool. The byte array literals used in the transaction.
    pub byte_array_pool: ByteArrayPool,
    /// Address pool. The address literals used in the module. Those include literals for
    /// code references (`ModuleHandle`).
    pub address_pool: AddressPool,

    /// The main (script) to execute.
    pub main: FunctionDefinition,
}

impl CompiledScript {
    /// Returns the index of `main` in case a script is converted to a module.
    pub const MAIN_INDEX: FunctionDefinitionIndex = FunctionDefinitionIndex(0);

    /// Returns a reference to the inner `CompiledScriptMut`.
    pub fn as_inner(&self) -> &CompiledScriptMut {
        &self.0
    }

    /// Converts this instance into the inner `CompiledScriptMut`. Converting back to a
    /// `CompiledScript` would require it to be verified again.
    pub fn into_inner(self) -> CompiledScriptMut {
        self.0
    }

    /// Converts a `CompiledScript` into a `CompiledModule` for code that wants a uniform view of
    /// both.
    ///
    /// If a `CompiledScript` has been bounds checked, the corresponding `CompiledModule` can be
    /// assumed to pass the bounds checker as well.
    pub fn into_module(self) -> CompiledModule {
        CompiledModule(self.0.into_module())
    }
}

impl CompiledScriptMut {
    /// Converts this instance into `CompiledScript` after verifying it for basic internal
    /// consistency. This includes bounds checks but no others.
    pub fn freeze(self) -> Result<CompiledScript, Vec<VMStatus>> {
        let fake_module = self.into_module();
        Ok(fake_module.freeze()?.into_script())
    }

    /// Converts a `CompiledScriptMut` to a `CompiledModule` for code that wants a uniform view
    /// of both.
    pub fn into_module(self) -> CompiledModuleMut {
        CompiledModuleMut {
            module_handles: self.module_handles,
            struct_handles: self.struct_handles,
            function_handles: self.function_handles,

            type_signatures: self.type_signatures,
            function_signatures: self.function_signatures,
            locals_signatures: self.locals_signatures,

            identifiers: self.identifiers,
            user_strings: self.user_strings,
            byte_array_pool: self.byte_array_pool,
            address_pool: self.address_pool,

            struct_defs: vec![],
            field_defs: vec![],
            function_defs: vec![self.main],
        }
    }
}

/// A `CompiledModule` defines the structure of a module which is the unit of published code.
///
/// A `CompiledModule` contains a definition of types (with their fields) and functions.
/// It is a unit of code that can be used by transactions or other modules.
///
/// A module is published as a single entry and it is retrieved as a single blob.
#[derive(Clone, Debug, Eq, PartialEq)]
pub struct CompiledModule(CompiledModuleMut);

/// A mutable version of `CompiledModule`. Converting to a `CompiledModule` requires this to pass
/// the bounds checker.
#[derive(Clone, Debug, Default, Eq, PartialEq)]
pub struct CompiledModuleMut {
    /// Handles to external modules and self at position 0.
    pub module_handles: Vec<ModuleHandle>,
    /// Handles to external and internal types.
    pub struct_handles: Vec<StructHandle>,
    /// Handles to external and internal functions.
    pub function_handles: Vec<FunctionHandle>,

    /// Type pool. A definition for all types used in the module.
    pub type_signatures: TypeSignaturePool,
    /// Function signature pool. Represents all function signatures defined or used in
    /// the module.
    pub function_signatures: FunctionSignaturePool,
    /// Locals signature pool. The signature for all locals of the functions defined in
    /// the module.
    pub locals_signatures: LocalsSignaturePool,

    /// All identifiers used in this module.
    pub identifiers: IdentifierPool,
    /// User strings. All literals used in this module.
    pub user_strings: UserStringPool,
    /// ByteArray pool. The byte array literals used in the module.
    pub byte_array_pool: ByteArrayPool,
    /// Address pool. The address literals used in the module. Those include literals for
    /// code references (`ModuleHandle`).
    pub address_pool: AddressPool,

    /// Types defined in this module.
    pub struct_defs: Vec<StructDefinition>,
    /// Fields defined on types in this module.
    pub field_defs: Vec<FieldDefinition>,
    /// Function defined in this module.
    pub function_defs: Vec<FunctionDefinition>,
}

// Need a custom implementation of Arbitrary because as of proptest-derive 0.1.1, the derivation
// doesn't work for structs with more than 10 fields.
#[cfg(any(test, feature = "testing"))]
impl Arbitrary for CompiledScriptMut {
    type Strategy = BoxedStrategy<Self>;
    /// The size of the compiled script.
    type Parameters = usize;

    fn arbitrary_with(size: Self::Parameters) -> Self::Strategy {
        (
            (
                vec(any::<ModuleHandle>(), 0..=size),
                vec(any::<StructHandle>(), 0..=size),
                vec(any::<FunctionHandle>(), 0..=size),
            ),
            (
                vec(any::<TypeSignature>(), 0..=size),
                vec(any_with::<FunctionSignature>(size), 0..=size),
                vec(any_with::<LocalsSignature>(size), 0..=size),
            ),
            (
                vec(any::<Identifier>(), 0..=size),
                vec(any::<VMString>(), 0..=size),
                vec(any::<ByteArray>(), 0..=size),
                vec(any::<AccountAddress>(), 0..=size),
            ),
            any_with::<FunctionDefinition>(size),
        )
            .prop_map(
                |(
                    (module_handles, struct_handles, function_handles),
                    (type_signatures, function_signatures, locals_signatures),
                    (identifiers, user_strings, byte_array_pool, address_pool),
                    main,
                )| {
                    CompiledScriptMut {
                        module_handles,
                        struct_handles,
                        function_handles,
                        type_signatures,
                        function_signatures,
                        locals_signatures,
                        identifiers,
                        user_strings,
                        byte_array_pool,
                        address_pool,
                        main,
                    }
                },
            )
            .boxed()
    }
}

#[cfg(any(test, feature = "testing"))]
impl Arbitrary for CompiledModuleMut {
    type Strategy = BoxedStrategy<Self>;
    /// The size of the compiled module.
    type Parameters = usize;

    fn arbitrary_with(size: Self::Parameters) -> Self::Strategy {
        (
            (
                vec(any::<ModuleHandle>(), 0..=size),
                vec(any::<StructHandle>(), 0..=size),
                vec(any::<FunctionHandle>(), 0..=size),
            ),
            (
                vec(any::<TypeSignature>(), 0..=size),
                vec(any_with::<FunctionSignature>(size), 0..=size),
                vec(any_with::<LocalsSignature>(size), 0..=size),
            ),
            (
                vec(any::<Identifier>(), 0..=size),
                vec(any::<VMString>(), 0..=size),
                vec(any::<ByteArray>(), 0..=size),
                vec(any::<AccountAddress>(), 0..=size),
            ),
            (
                vec(any::<StructDefinition>(), 0..=size),
                vec(any::<FieldDefinition>(), 0..=size),
                vec(any_with::<FunctionDefinition>(size), 0..=size),
            ),
        )
            .prop_map(
                |(
                    (module_handles, struct_handles, function_handles),
                    (type_signatures, function_signatures, locals_signatures),
                    (identifiers, user_strings, byte_array_pool, address_pool),
                    (struct_defs, field_defs, function_defs),
                )| {
                    CompiledModuleMut {
                        module_handles,
                        struct_handles,
                        function_handles,
                        type_signatures,
                        function_signatures,
                        locals_signatures,
                        identifiers,
                        user_strings,
                        byte_array_pool,
                        address_pool,
                        struct_defs,
                        field_defs,
                        function_defs,
                    }
                },
            )
            .boxed()
    }
}

impl CompiledModuleMut {
    /// Returns the count of a specific `IndexKind`
    pub fn kind_count(&self, kind: IndexKind) -> usize {
        match kind {
            IndexKind::ModuleHandle => self.module_handles.len(),
            IndexKind::StructHandle => self.struct_handles.len(),
            IndexKind::FunctionHandle => self.function_handles.len(),
            IndexKind::StructDefinition => self.struct_defs.len(),
            IndexKind::FieldDefinition => self.field_defs.len(),
            IndexKind::FunctionDefinition => self.function_defs.len(),
            IndexKind::TypeSignature => self.type_signatures.len(),
            IndexKind::FunctionSignature => self.function_signatures.len(),
            IndexKind::LocalsSignature => self.locals_signatures.len(),
            IndexKind::Identifier => self.identifiers.len(),
            IndexKind::UserString => self.user_strings.len(),
            IndexKind::ByteArrayPool => self.byte_array_pool.len(),
            IndexKind::AddressPool => self.address_pool.len(),
            // XXX these two don't seem to belong here
            other @ IndexKind::LocalPool
            | other @ IndexKind::CodeDefinition
            | other @ IndexKind::TypeParameter => panic!("invalid kind for count: {:?}", other),
        }
    }

    /// Converts this instance into `CompiledModule` after verifying it for basic internal
    /// consistency. This includes bounds checks but no others.
    pub fn freeze(self) -> Result<CompiledModule, Vec<VMStatus>> {
        let errors = BoundsChecker::new(&self).verify();
        if errors.is_empty() {
            Ok(CompiledModule(self))
        } else {
            Err(errors)
        }
    }
}

impl CompiledModule {
    /// By convention, the index of the module being implemented is 0.
    pub const IMPLEMENTED_MODULE_INDEX: u16 = 0;

    /// Returns a reference to the inner `CompiledModuleMut`.
    pub fn as_inner(&self) -> &CompiledModuleMut {
        &self.0
    }

    /// Converts this instance into the inner `CompiledModuleMut`. Converting back to a
    /// `CompiledModule` would require it to be verified again.
    pub fn into_inner(self) -> CompiledModuleMut {
        self.0
    }

    /// Returns the number of items of a specific `IndexKind`.
    pub fn kind_count(&self, kind: IndexKind) -> usize {
        self.as_inner().kind_count(kind)
    }

    /// Returns the code key of `module_handle`
    pub fn module_id_for_handle(&self, module_handle: &ModuleHandle) -> ModuleId {
        ModuleId::new(
            *self.address_at(module_handle.address),
            self.identifier_at(module_handle.name).to_owned(),
        )
    }

    /// Returns the code key of `self`
    pub fn self_id(&self) -> ModuleId {
        self.module_id_for_handle(self.self_handle())
    }

    /// This function should only be called on an instance of CompiledModule obtained by invoking
    /// into_module on some instance of CompiledScript. This function is the inverse of
    /// into_module, i.e., script.into_module().into_script() == script.
    pub fn into_script(self) -> CompiledScript {
        let mut inner = self.into_inner();
        let main = inner.function_defs.remove(0);
        CompiledScript(CompiledScriptMut {
            module_handles: inner.module_handles,
            struct_handles: inner.struct_handles,
            function_handles: inner.function_handles,

            type_signatures: inner.type_signatures,
            function_signatures: inner.function_signatures,
            locals_signatures: inner.locals_signatures,

            identifiers: inner.identifiers,
            user_strings: inner.user_strings,
            byte_array_pool: inner.byte_array_pool,
            address_pool: inner.address_pool,

            main,
        })
    }
}

/// Return the simplest module that will pass the bounds checker
pub fn empty_module() -> CompiledModuleMut {
    CompiledModuleMut {
        module_handles: vec![ModuleHandle {
            address: AddressPoolIndex::new(0),
            name: IdentifierIndex::new(0),
        }],
        address_pool: vec![AccountAddress::default()],
        identifiers: vec![self_module_name().to_owned()],
        user_strings: vec![],
        function_defs: vec![],
        struct_defs: vec![],
        field_defs: vec![],
        struct_handles: vec![],
        function_handles: vec![],
        type_signatures: vec![],
        function_signatures: vec![],
        locals_signatures: vec![LocalsSignature(vec![])],
        byte_array_pool: vec![],
    }
}

/// Create a dummy module to wrap the bytecode program in local@code
pub fn dummy_procedure_module(code: Vec<Bytecode>) -> CompiledModule {
    let mut module = empty_module();
    let mut code_unit = CodeUnit::default();
    code_unit.code = code;
    let mut fun_def = FunctionDefinition::default();
    fun_def.code = code_unit;

    module.function_signatures.push(FunctionSignature {
        arg_types: vec![],
        return_types: vec![],
        type_formals: vec![],
    });
    let fun_handle = FunctionHandle {
        module: ModuleHandleIndex(0),
        name: IdentifierIndex(0),
        signature: FunctionSignatureIndex(0),
    };

    module.function_handles.push(fun_handle);
    module.function_defs.push(fun_def);
    module.freeze().unwrap()
}<|MERGE_RESOLUTION|>--- conflicted
+++ resolved
@@ -1144,11 +1144,7 @@
 /// The number of bytecode instructions.
 /// This is necessary for checking that all instructions are covered since Rust
 /// does not provide a way of determining the number of variants of an enum.
-<<<<<<< HEAD
-pub const NUMBER_OF_BYTECODE_INSTRUCTIONS: usize = 64;
-=======
-pub const NUMBER_OF_BYTECODE_INSTRUCTIONS: usize = 54;
->>>>>>> 99866e60
+pub const NUMBER_OF_BYTECODE_INSTRUCTIONS: usize = 65;
 
 impl ::std::fmt::Debug for Bytecode {
     fn fmt(&self, f: &mut ::std::fmt::Formatter) -> ::std::fmt::Result {
