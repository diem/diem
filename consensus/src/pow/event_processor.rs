use crate::chained_bft::consensusdb::ConsensusDB;
use crate::pow::chain_manager::ChainManager;
use crate::pow::chain_state_request_handle::ChainStateRequestHandle;
use crate::pow::mine_state::{BlockIndex, MineStateManager};
use crate::pow::mint_manager::MintManager;
use crate::pow::sync_manager::SyncManager;
use crate::state_replication::{StateComputer, TxnManager};
use anyhow::{Error, Result};
use atomic_refcell::AtomicRefCell;
use channel;
use consensus_types::block_retrieval::{
    BlockRetrievalRequest, BlockRetrievalResponse, BlockRetrievalStatus,
};
use consensus_types::{block::Block, payload_ext::BlockPayloadExt};

use cuckoo::Solution;
use futures::channel::mpsc;
use futures::{stream::select, SinkExt, StreamExt, TryStreamExt};
use libra_crypto::hash::CryptoHash;
use libra_crypto::hash::PRE_GENESIS_BLOCK_ID;
use libra_crypto::HashValue;
use libra_logger::prelude::*;
use libra_prost_ext::MessageExt;
use libra_types::account_address::AccountAddress;
use libra_types::transaction::SignedTransaction;
use libra_types::PeerId;
use miner::miner::verify;
use miner::types::{from_slice, Algo, H256, U256};
use network::validator_network::{ChainStateNetworkEvents, ChainStateNetworkSender};
use network::{
    proto::{
        Block as BlockProto, ConsensusMsg,
        ConsensusMsg_oneof::{self},
    },
    validator_network::{ConsensusNetworkEvents, ConsensusNetworkSender, Event},
};
use std::convert::TryFrom;
use std::convert::TryInto;
use std::path::PathBuf;
use std::sync::Arc;
use storage_client::{StorageRead, StorageWrite};
use tokio::runtime::Handle;

pub struct EventProcessor {
    block_cache_sender: mpsc::Sender<Block<BlockPayloadExt>>,
    block_store: Arc<ConsensusDB>,
    network_sender: ConsensusNetworkSender,
    self_sender: channel::Sender<Result<Event<ConsensusMsg>>>,
    author: AccountAddress,

    //sync
    sync_block_sender: mpsc::Sender<(PeerId, BlockRetrievalResponse<BlockPayloadExt>)>,
    sync_signal_sender: mpsc::Sender<(PeerId, (u64, HashValue))>,
    pub sync_manager: Arc<AtomicRefCell<SyncManager>>,
    pub chain_manager: Arc<AtomicRefCell<ChainManager>>,
    pub mint_manager: Arc<AtomicRefCell<MintManager>>,
    pub block_cache_receiver: Option<mpsc::Receiver<Block<BlockPayloadExt>>>,
}

impl EventProcessor {
    pub fn new(
        network_sender: ConsensusNetworkSender,
        txn_manager: Arc<dyn TxnManager<Payload = Vec<SignedTransaction>>>,
        state_computer: Arc<dyn StateComputer<Payload = Vec<SignedTransaction>>>,
        author: AccountAddress,
        block_store: Arc<ConsensusDB>,
        rollback_flag: bool,
        mine_state: MineStateManager<BlockIndex>,
        read_storage: Arc<dyn StorageRead>,
        write_storage: Arc<dyn StorageWrite>,
<<<<<<< HEAD
        self_sender: channel::Sender<Result<Event<ConsensusMsg>>>,
        sync_block_sender: mpsc::Sender<(PeerId, BlockRetrievalResponse<BlockPayloadExt>)>,
        sync_signal_sender: mpsc::Sender<(PeerId, (u64, HashValue))>,
=======
        pri_key: Ed25519PrivateKey,
        dump_path: PathBuf,
>>>>>>> 1f4ccc93
    ) -> Self {
        let (block_cache_sender, block_cache_receiver) = mpsc::channel(10);
        let chain_manager = Arc::new(AtomicRefCell::new(ChainManager::new(
            Arc::clone(&block_store),
            txn_manager.clone(),
            state_computer.clone(),
            rollback_flag,
            author.clone(),
            read_storage,
            write_storage,
            dump_path,
        )));

        let sync_manager = Arc::new(AtomicRefCell::new(SyncManager::new(
            author.clone(),
            self_sender.clone(),
            network_sender.clone(),
            block_cache_sender.clone(),
            chain_manager.clone(),
        )));
        let mint_manager = Arc::new(AtomicRefCell::new(MintManager::new(
            txn_manager.clone(),
            state_computer.clone(),
            network_sender.clone(),
            author.clone(),
            self_sender.clone(),
            block_store.clone(),
            chain_manager.clone(),
            mine_state,
        )));
        EventProcessor {
            block_cache_sender,
            block_store,
            network_sender,
            self_sender,
            author,
            sync_block_sender,
            sync_signal_sender,
            sync_manager,
            chain_manager,
            mint_manager,
            block_cache_receiver: Some(block_cache_receiver),
        }
    }

    pub fn chain_state_handle(
        &self,
        executor: Handle,
        chain_state_network_sender: ChainStateNetworkSender,
        chain_state_network_events: ChainStateNetworkEvents,
    ) {
        let cs_req_handle = ChainStateRequestHandle::new(
            chain_state_network_sender,
            chain_state_network_events,
            self.block_store.clone(),
        );
        executor.spawn(cs_req_handle.start());
    }

    pub fn event_process(
        &self,
        executor: Handle,
        network_events: ConsensusNetworkEvents,
        own_msgs: channel::Receiver<Result<Event<ConsensusMsg>>>,
    ) {
        let network_events = network_events.map_err(Into::<Error>::into);
        let mut all_events = select(network_events, own_msgs);
        let block_db = self.block_store.clone();
        let mut network_sender = self.network_sender.clone();
        let self_peer_id = self.author;
        let mut self_sender = self.self_sender.clone();
        let chain_manager = self.chain_manager.clone();

        let sync_signal_sender = self.sync_signal_sender.clone();
        let mut sync_block_sender = self.sync_block_sender.clone();
        let mut block_cache_sender = self.block_cache_sender.clone();
        let fut = async move {
            while let Some(Ok(message)) = all_events.next().await {
                match message {
                    Event::Message((peer_id, msg)) => {
                        let msg = match msg.message {
                            Some(msg) => msg,
                            None => {
                                warn!("Unexpected msg from {}: {:?}", peer_id, msg);
                                continue;
                            }
                        };

                        match msg.clone() {
                            ConsensusMsg_oneof::NewBlock(new_block) => {
                                let block: Block<BlockPayloadExt> =
                                    Block::try_from(new_block).expect("parse block pb err.");

                                debug!(
                                    "Self is {:?}, Peer Id is {:?}, Block Id is {:?}, height {}",
                                    self_peer_id,
                                    peer_id,
                                    block.id(),
                                    block.round()
                                );

                                let payload = block.payload().expect("payload is none");
                                let target: U256 = {
                                    let target_h: H256 = from_slice(&payload.target).into();
                                    target_h.into()
                                };
                                let algo: &Algo = &payload.algo.into();
                                let solution = {
                                    let s: Solution = payload.solve.clone().into();
                                    if s == Solution::empty() {
                                        None
                                    } else {
                                        Some(s)
                                    }
                                };
                                let header_hash = {
                                    let hash = block
                                        .quorum_cert()
                                        .ledger_info()
                                        .ledger_info()
                                        .hash()
                                        .to_vec();
                                    let hash_h: H256 = from_slice(&hash).into();
                                    hash_h
                                };
                                let verify =
                                    verify(&header_hash, payload.nonce, solution, algo, &target);

                                if verify {
                                    if self_peer_id != peer_id {
                                        if let Some((height, block_index)) =
                                            chain_manager.borrow().chain_height_and_root().await
                                        {
                                            debug!(
                                                "Self is {:?}, height is {}, Peer Id is {:?}, Block Id is {:?}, verify {}, height {}",
                                                self_peer_id,
                                                height,
                                                peer_id,
                                                block.id(),
                                                verify,
                                                block.round()
                                            );

                                            if height < block.round()
                                                && block.parent_id() != block_index.id()
                                            {
                                                if let Err(err) = sync_signal_sender
                                                    .clone()
                                                    .send((
                                                        peer_id,
                                                        (block.round(), HashValue::zero()),
                                                    ))
                                                    .await
                                                {
                                                    error!("send sync signal err: {:?}", err);
                                                }
                                            }

                                            //broadcast new block
                                            let block_pb =
                                                TryInto::<BlockProto>::try_into(block.clone())
                                                    .expect("parse block err.");

                                            // send block
                                            let msg = ConsensusMsg {
                                                message: Some(ConsensusMsg_oneof::NewBlock(
                                                    block_pb,
                                                )),
                                            };
                                            Self::broadcast_consensus_msg_but(
                                                &mut network_sender,
                                                false,
                                                self_peer_id,
                                                &mut self_sender,
                                                msg,
                                                vec![peer_id],
                                            )
                                            .await;
                                        }
                                    }

                                    if let Err(err) = (&mut block_cache_sender).send(block).await {
                                        error!("send new block err: {:?}", err);
                                    }
                                } else {
                                    warn!(
                                        "block : {:?} from : {:?} verify fail.",
                                        block.id(),
                                        peer_id
                                    );
                                }
                            }
                            ConsensusMsg_oneof::RequestBlock(req_block) => {
                                let block_req =
                                    BlockRetrievalRequest::try_from(req_block).expect("parse err.");
                                if block_req.num_blocks() > 0 {
                                    let mut blocks = vec![];
                                    let mut latest_block =
                                        if block_req.block_id() != HashValue::zero() {
                                            Some(block_req.block_id())
                                        } else {
                                            None
                                        };
                                    let mut not_exist_flag = false;
                                    for _i in 0..block_req.num_blocks() {
                                        let block = match latest_block {
                                            Some(child_hash) => {
                                                if child_hash == *PRE_GENESIS_BLOCK_ID {
                                                    break;
                                                }

                                                let child = block_db
                                                    .get_block_by_hash::<BlockPayloadExt>(
                                                        &child_hash,
                                                    );
                                                match child {
                                                    Some(c) => c,
                                                    None => {
                                                        not_exist_flag = true;
                                                        break;
                                                    }
                                                }
                                            }
                                            None => {
                                                match chain_manager.borrow().chain_root().await {
                                                    Some(tmp) => block_db
                                                        .get_block_by_hash::<BlockPayloadExt>(&tmp)
                                                        .expect("root not exist"),
                                                    None => {
                                                        not_exist_flag = true;
                                                        break;
                                                    }
                                                }
                                            }
                                        };

                                        latest_block = Some(block.parent_id());
                                        blocks.push(block.into());

                                        if latest_block.unwrap() == *PRE_GENESIS_BLOCK_ID {
                                            break;
                                        }
                                    }

                                    let status = if not_exist_flag {
                                        BlockRetrievalStatus::IdNotFound
                                    } else {
                                        if (blocks.len() as u64) == block_req.num_blocks() {
                                            BlockRetrievalStatus::Succeeded
                                        } else {
                                            BlockRetrievalStatus::NotEnoughBlocks
                                        }
                                    };

                                    let resp_block = BlockRetrievalResponse::new(status, blocks);
                                    let resp_block_msg = ConsensusMsg {
                                        message: Some(ConsensusMsg_oneof::RespondBlock(
                                            resp_block.try_into().expect("into err."),
                                        )),
                                    };

                                    Self::send_consensus_msg(
                                        peer_id,
                                        &mut network_sender.clone(),
                                        self_peer_id.clone(),
                                        &mut self_sender.clone(),
                                        resp_block_msg,
                                    )
                                    .await;
                                }
                            }
                            ConsensusMsg_oneof::RespondBlock(resp_block) => {
                                let block_resp = BlockRetrievalResponse::try_from(resp_block)
                                    .expect("parse err.");
                                if let Err(err) =
                                    sync_block_sender.send((peer_id, block_resp)).await
                                {
                                    error!("send sync block err: {:?}", err);
                                };
                                ()
                            }
                            _ => {
                                warn!("Unexpected msg from {}: {:?}", peer_id, msg);
                                continue;
                            }
                        }
                    }
                    Event::RpcRequest((peer_id, _msg, _callback)) => {
                        debug!("RpcRequest from {:?} ", peer_id);
                    }
                    Event::NewPeer(peer_id) => {
                        debug!("Peer {:?} connected", peer_id);
                    }
                    Event::LostPeer(peer_id) => {
                        debug!("Peer {:?} disconnected", peer_id);
                    }
                }
            }
        };
        executor.spawn(fut);
    }

    pub async fn broadcast_consensus_msg(
        network_sender: &mut ConsensusNetworkSender,
        self_flag: bool,
        self_peer_id: PeerId,
        self_sender: &mut channel::Sender<Result<Event<ConsensusMsg>>>,
        msg: ConsensusMsg,
    ) {
        Self::broadcast_consensus_msg_but(
            network_sender,
            self_flag,
            self_peer_id,
            self_sender,
            msg,
            vec![],
        )
        .await;
    }

    pub async fn broadcast_consensus_msg_but(
        network_sender: &mut ConsensusNetworkSender,
        self_flag: bool,
        self_peer_id: PeerId,
        self_sender: &mut channel::Sender<Result<Event<ConsensusMsg>>>,
        msg: ConsensusMsg,
        ignore_peers: Vec<PeerId>,
    ) {
        if self_flag {
            let event_msg = Ok(Event::Message((self_peer_id, msg.clone())));
            if let Err(err) = self_sender.send(event_msg).await {
                error!("Error delivering a self proposal: {:?}", err);
            }
        }
        let msg_raw = msg.to_bytes().unwrap();
        if let Err(err) = network_sender
            .broadcast_bytes(msg_raw.clone(), ignore_peers)
            .await
        {
            error!(
                "Error broadcasting proposal  error: {:?}, msg: {:?}",
                err, msg
            );
        }
    }

    pub async fn send_consensus_msg(
        send_peer_id: PeerId,
        network_sender: &mut ConsensusNetworkSender,
        self_peer_id: PeerId,
        self_sender: &mut channel::Sender<Result<Event<ConsensusMsg>>>,
        msg: ConsensusMsg,
    ) {
        if send_peer_id == self_peer_id {
            let event_msg = Ok(Event::Message((self_peer_id, msg.clone())));
            if let Err(err) = self_sender.send(event_msg).await {
                error!("Error delivering a self proposal: {:?}", err);
            }
        } else {
            if let Err(err) = network_sender.send_to(send_peer_id, msg.clone()).await {
                error!(
                    "Error broadcasting proposal to peer: {:?}, error: {:?}, msg: {:?}",
                    send_peer_id, err, msg
                );
            }
        }
    }
}<|MERGE_RESOLUTION|>--- conflicted
+++ resolved
@@ -68,14 +68,10 @@
         mine_state: MineStateManager<BlockIndex>,
         read_storage: Arc<dyn StorageRead>,
         write_storage: Arc<dyn StorageWrite>,
-<<<<<<< HEAD
         self_sender: channel::Sender<Result<Event<ConsensusMsg>>>,
         sync_block_sender: mpsc::Sender<(PeerId, BlockRetrievalResponse<BlockPayloadExt>)>,
         sync_signal_sender: mpsc::Sender<(PeerId, (u64, HashValue))>,
-=======
-        pri_key: Ed25519PrivateKey,
         dump_path: PathBuf,
->>>>>>> 1f4ccc93
     ) -> Self {
         let (block_cache_sender, block_cache_receiver) = mpsc::channel(10);
         let chain_manager = Arc::new(AtomicRefCell::new(ChainManager::new(
