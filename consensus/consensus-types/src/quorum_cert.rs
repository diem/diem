// Copyright (c) The Libra Core Contributors
// SPDX-License-Identifier: Apache-2.0

use crate::vote_data::VoteData;
use failure::prelude::*;
use libra_crypto::{
    hash::{CryptoHash, ACCUMULATOR_PLACEHOLDER_HASH, GENESIS_BLOCK_ID},
    HashValue,
};
use libra_types::{
    block_info::BlockInfo,
    crypto_proxies::{LedgerInfoWithSignatures, ValidatorSigner, ValidatorVerifier},
    ledger_info::LedgerInfo,
};
use serde::{Deserialize, Serialize};
use std::collections::BTreeMap;
use std::fmt::{Display, Formatter};

#[derive(Deserialize, Serialize, Clone, Debug, Eq, PartialEq)]
pub struct QuorumCert {
    /// The vote information certified by the quorum.
    vote_data: VoteData,
    /// The signed LedgerInfo of a committed block that carries the data about the certified block.
    signed_ledger_info: LedgerInfoWithSignatures,
}

impl Display for QuorumCert {
    fn fmt(&self, f: &mut Formatter) -> std::fmt::Result {
        write!(
            f,
            "QuorumCert: [{}, {}]",
            self.vote_data, self.signed_ledger_info
        )
    }
}

impl QuorumCert {
    pub fn new(vote_data: VoteData, signed_ledger_info: LedgerInfoWithSignatures) -> Self {
        QuorumCert {
            vote_data,
            signed_ledger_info,
        }
    }

    pub fn vote_data(&self) -> &VoteData {
        &self.vote_data
    }

    pub fn certified_block(&self) -> &BlockInfo {
        self.vote_data().proposed()
    }

    pub fn parent_block(&self) -> &BlockInfo {
        self.vote_data().parent()
    }

    pub fn ledger_info(&self) -> &LedgerInfoWithSignatures {
        &self.signed_ledger_info
    }

    pub fn committed_block_id(&self) -> Option<HashValue> {
        let id = self.ledger_info().ledger_info().consensus_block_id();
        if id.is_zero() {
            None
        } else {
            Some(id)
        }
    }

<<<<<<< HEAD
    pub fn certificate_for_genesis() -> QuorumCert {
        Self::certificate_for_genesis_from_ledger_info(&LedgerInfo::genesis(), *GENESIS_BLOCK_ID)
=======
    /// If the QC commits reconfiguration and starts a new epoch
    pub fn ends_epoch(&self) -> bool {
        self.signed_ledger_info
            .ledger_info()
            .next_validator_set()
            .is_some()
>>>>>>> 37bc1503
    }

    /// QuorumCert for the genesis block deterministically generated from end-epoch LedgerInfo:
    /// - the ID of the block is determined by the generated genesis block.
    /// - the accumulator root hash of the LedgerInfo is set to the last executed state of previous
    ///   epoch.
    /// - the map of signatures is empty because genesis block is implicitly agreed.
    pub fn certificate_for_genesis_from_ledger_info(
        ledger_info: &LedgerInfo,
        genesis_id: HashValue,
    ) -> QuorumCert {
        let ancestor = BlockInfo::new(
            ledger_info.epoch() + 1,
            0,
            genesis_id,
            ledger_info.transaction_accumulator_hash(),
            ledger_info.version(),
            ledger_info.timestamp_usecs(),
            None,
        );
        let vote_data = VoteData::new(ancestor.clone(), ancestor.clone());
        let li = LedgerInfo::new(ancestor, vote_data.hash());

        let signer = ValidatorSigner::genesis();
        let signature = signer
            .sign_message(li.hash())
            .expect("Fail to sign genesis ledger info");
        let mut signatures = BTreeMap::new();
        signatures.insert(signer.author(), signature);
        QuorumCert::new(vote_data, LedgerInfoWithSignatures::new(li, signatures))
    }

    pub fn verify(&self, validator: &ValidatorVerifier) -> failure::Result<()> {
        let vote_hash = self.vote_data.hash();
        ensure!(
            self.ledger_info().ledger_info().consensus_data_hash() == vote_hash,
            "Quorum Cert's hash mismatch LedgerInfo"
        );
        // Genesis is implicitly agreed upon, it doesn't have real signatures.
        if self.certified_block().round() == 0
            && self.certified_block().id() == *GENESIS_BLOCK_ID
            && self.certified_block().executed_state_id() == *ACCUMULATOR_PLACEHOLDER_HASH
        {
            return Ok(());
        }
        self.ledger_info()
            .verify(validator)
            .with_context(|e| format!("Fail to verify QuorumCert: {:?}", e))?;
        Ok(())
    }
}<|MERGE_RESOLUTION|>--- conflicted
+++ resolved
@@ -67,17 +67,16 @@
         }
     }
 
-<<<<<<< HEAD
-    pub fn certificate_for_genesis() -> QuorumCert {
-        Self::certificate_for_genesis_from_ledger_info(&LedgerInfo::genesis(), *GENESIS_BLOCK_ID)
-=======
     /// If the QC commits reconfiguration and starts a new epoch
     pub fn ends_epoch(&self) -> bool {
         self.signed_ledger_info
             .ledger_info()
             .next_validator_set()
             .is_some()
->>>>>>> 37bc1503
+    }
+
+    pub fn certificate_for_genesis() -> QuorumCert {
+        Self::certificate_for_genesis_from_ledger_info(&LedgerInfo::genesis(), *GENESIS_BLOCK_ID)
     }
 
     /// QuorumCert for the genesis block deterministically generated from end-epoch LedgerInfo:
